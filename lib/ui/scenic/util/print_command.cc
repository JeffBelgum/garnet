--- conflicted
+++ resolved
@@ -52,10 +52,6 @@
     case Command::Tag::kSetHitTestBehavior:
       return stream << "SetHitTestBehavior";
     case Command::Tag::kSetSpaceProperties:
-<<<<<<< HEAD
-      FXL_CHECK(false);
-=======
->>>>>>> 63fc3ffe
       return stream << "SetSpaceProperties";
     case Command::Tag::kSetCamera:
       return stream << "SetCamera";
@@ -165,17 +161,9 @@
       stream << "ShapeNode";
       break;
     case ResourceArgs::Tag::kSpaceNode:
-<<<<<<< HEAD
-      FXL_CHECK(false);
       stream << "SpaceNode";
       break;
     case ResourceArgs::Tag::kSpaceHolderNode:
-      FXL_CHECK(false);
-=======
-      stream << "SpaceNode";
-      break;
-    case ResourceArgs::Tag::kSpaceHolderNode:
->>>>>>> 63fc3ffe
       stream << "SpaceHolderNode";
       break;
     case ResourceArgs::Tag::kDisplayCompositor:
