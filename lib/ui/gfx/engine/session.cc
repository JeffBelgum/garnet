--- conflicted
+++ resolved
@@ -135,13 +135,8 @@
       return ApplySetHitTestBehaviorCommand(
           std::move(command.set_hit_test_behavior()));
     case ::gfx::Command::Tag::kSetSpaceProperties:
-<<<<<<< HEAD
-      FXL_CHECK(false);
-      return false;
-=======
       return ApplySetSpacePropertiesCommand(
           std::move(command.set_space_properties()));
->>>>>>> 63fc3ffe
     case ::gfx::Command::Tag::kSetCamera:
       return ApplySetCameraCommand(std::move(command.set_camera()));
     case ::gfx::Command::Tag::kSetCameraTransform:
