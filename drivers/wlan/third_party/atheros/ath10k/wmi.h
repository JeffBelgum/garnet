/*
 * Copyright (c) 2005-2011 Atheros Communications Inc.
 * Copyright (c) 2011-2013 Qualcomm Atheros, Inc.
 *
 * Permission to use, copy, modify, and/or distribute this software for any
 * purpose with or without fee is hereby granted, provided that the above
 * copyright notice and this permission notice appear in all copies.
 *
 * THE SOFTWARE IS PROVIDED "AS IS" AND THE AUTHOR DISCLAIMS ALL WARRANTIES
 * WITH REGARD TO THIS SOFTWARE INCLUDING ALL IMPLIED WARRANTIES OF
 * MERCHANTABILITY AND FITNESS. IN NO EVENT SHALL THE AUTHOR BE LIABLE FOR
 * ANY SPECIAL, DIRECT, INDIRECT, OR CONSEQUENTIAL DAMAGES OR ANY DAMAGES
 * WHATSOEVER RESULTING FROM LOSS OF USE, DATA OR PROFITS, WHETHER IN AN
 * ACTION OF CONTRACT, NEGLIGENCE OR OTHER TORTIOUS ACTION, ARISING OUT OF
 * OR IN CONNECTION WITH THE USE OR PERFORMANCE OF THIS SOFTWARE.
 */

#ifndef _WMI_H_
#define _WMI_H_

#include <stdint.h>
<<<<<<< HEAD
=======
#include <string.h>
>>>>>>> 0343b4f4

/*
 * This file specifies the WMI interface for the Unified Software
 * Architecture.
 *
 * It includes definitions of all the commands and events. Commands are
 * messages from the host to the target. Events and Replies are messages
 * from the target to the host.
 *
 * Ownership of correctness in regards to WMI commands belongs to the host
 * driver and the target is not required to validate parameters for value,
 * proper range, or any other checking.
 *
 * Guidelines for extending this interface are below.
 *
 * 1. Add new WMI commands ONLY within the specified range - 0x9000 - 0x9fff
 *
 * 2. Use ONLY uint32_t type for defining member variables within WMI
 *    command/event structures. Do not use uint8_t, uint16_t, bool or
 *    enum types within these structures.
 *
 * 3. DO NOT define bit fields within structures. Implement bit fields
 *    using masks if necessary. Do not use the programming language's bit
 *    field definition.
 *
 * 4. Define macros for encode/decode of uint8_t, uint16_t fields within
 *    the uint32_t variables. Use these macros for set/get of these fields.
 *    Try to use this to optimize the structure without bloating it with
 *    uint32_t variables for every lower sized field.
 *
 * 5. Do not use PACK/UNPACK attributes for the structures as each member
 *    variable is already 4-byte aligned by virtue of being a uint32_t
 *    type.
 *
 * 6. Comment each parameter part of the WMI command/event structure by
 *    using the 2 stars at the beginning of C comment instead of one star to
 *    enable HTML document generation using Doxygen.
 *
 */

#if 0 // NEEDS PORTING
/* Control Path */
struct wmi_cmd_hdr {
    uint32_t cmd_id;
<<<<<<< HEAD
} __packed;
#endif // NEEDS PORTING
=======
} __PACKED;
>>>>>>> 0343b4f4

#define WMI_CMD_HDR_CMD_ID_MASK   0x00FFFFFF
#define WMI_CMD_HDR_CMD_ID_LSB    0
#define WMI_CMD_HDR_PLT_PRIV_MASK 0xFF000000
#define WMI_CMD_HDR_PLT_PRIV_LSB  24

#define HTC_PROTOCOL_VERSION    0x0002
#define WMI_PROTOCOL_VERSION    0x0002

enum wmi_service {
    WMI_SERVICE_BEACON_OFFLOAD = 0,
    WMI_SERVICE_SCAN_OFFLOAD,
    WMI_SERVICE_ROAM_OFFLOAD,
    WMI_SERVICE_BCN_MISS_OFFLOAD,
    WMI_SERVICE_STA_PWRSAVE,
    WMI_SERVICE_STA_ADVANCED_PWRSAVE,
    WMI_SERVICE_AP_UAPSD,
    WMI_SERVICE_AP_DFS,
    WMI_SERVICE_11AC,
    WMI_SERVICE_BLOCKACK,
    WMI_SERVICE_PHYERR,
    WMI_SERVICE_BCN_FILTER,
    WMI_SERVICE_RTT,
    WMI_SERVICE_RATECTRL,
    WMI_SERVICE_WOW,
    WMI_SERVICE_RATECTRL_CACHE,
    WMI_SERVICE_IRAM_TIDS,
    WMI_SERVICE_ARPNS_OFFLOAD,
    WMI_SERVICE_NLO,
    WMI_SERVICE_GTK_OFFLOAD,
    WMI_SERVICE_SCAN_SCH,
    WMI_SERVICE_CSA_OFFLOAD,
    WMI_SERVICE_CHATTER,
    WMI_SERVICE_COEX_FREQAVOID,
    WMI_SERVICE_PACKET_POWER_SAVE,
    WMI_SERVICE_FORCE_FW_HANG,
    WMI_SERVICE_GPIO,
    WMI_SERVICE_STA_DTIM_PS_MODULATED_DTIM,
    WMI_SERVICE_STA_UAPSD_BASIC_AUTO_TRIG,
    WMI_SERVICE_STA_UAPSD_VAR_AUTO_TRIG,
    WMI_SERVICE_STA_KEEP_ALIVE,
    WMI_SERVICE_TX_ENCAP,
    WMI_SERVICE_BURST,
    WMI_SERVICE_SMART_ANTENNA_SW_SUPPORT,
    WMI_SERVICE_SMART_ANTENNA_HW_SUPPORT,
    WMI_SERVICE_ROAM_SCAN_OFFLOAD,
    WMI_SERVICE_AP_PS_DETECT_OUT_OF_SYNC,
    WMI_SERVICE_EARLY_RX,
    WMI_SERVICE_STA_SMPS,
    WMI_SERVICE_FWTEST,
    WMI_SERVICE_STA_WMMAC,
    WMI_SERVICE_TDLS,
    WMI_SERVICE_MCC_BCN_INTERVAL_CHANGE,
    WMI_SERVICE_ADAPTIVE_OCS,
    WMI_SERVICE_BA_SSN_SUPPORT,
    WMI_SERVICE_FILTER_IPSEC_NATKEEPALIVE,
    WMI_SERVICE_WLAN_HB,
    WMI_SERVICE_LTE_ANT_SHARE_SUPPORT,
    WMI_SERVICE_BATCH_SCAN,
    WMI_SERVICE_QPOWER,
    WMI_SERVICE_PLMREQ,
    WMI_SERVICE_THERMAL_MGMT,
    WMI_SERVICE_RMC,
    WMI_SERVICE_MHF_OFFLOAD,
    WMI_SERVICE_COEX_SAR,
    WMI_SERVICE_BCN_TXRATE_OVERRIDE,
    WMI_SERVICE_NAN,
    WMI_SERVICE_L1SS_STAT,
    WMI_SERVICE_ESTIMATE_LINKSPEED,
    WMI_SERVICE_OBSS_SCAN,
    WMI_SERVICE_TDLS_OFFCHAN,
    WMI_SERVICE_TDLS_UAPSD_BUFFER_STA,
    WMI_SERVICE_TDLS_UAPSD_SLEEP_STA,
    WMI_SERVICE_IBSS_PWRSAVE,
    WMI_SERVICE_LPASS,
    WMI_SERVICE_EXTSCAN,
    WMI_SERVICE_D0WOW,
    WMI_SERVICE_HSOFFLOAD,
    WMI_SERVICE_ROAM_HO_OFFLOAD,
    WMI_SERVICE_RX_FULL_REORDER,
    WMI_SERVICE_DHCP_OFFLOAD,
    WMI_SERVICE_STA_RX_IPA_OFFLOAD_SUPPORT,
    WMI_SERVICE_MDNS_OFFLOAD,
    WMI_SERVICE_SAP_AUTH_OFFLOAD,
    WMI_SERVICE_ATF,
    WMI_SERVICE_COEX_GPIO,
    WMI_SERVICE_ENHANCED_PROXY_STA,
    WMI_SERVICE_TT,
    WMI_SERVICE_PEER_CACHING,
    WMI_SERVICE_AUX_SPECTRAL_INTF,
    WMI_SERVICE_AUX_CHAN_LOAD_INTF,
    WMI_SERVICE_BSS_CHANNEL_INFO_64,
    WMI_SERVICE_EXT_RES_CFG_SUPPORT,
    WMI_SERVICE_MESH_11S,
    WMI_SERVICE_MESH_NON_11S,
    WMI_SERVICE_PEER_STATS,
    WMI_SERVICE_RESTRT_CHNL_SUPPORT,
    WMI_SERVICE_PERIODIC_CHAN_STAT_SUPPORT,
    WMI_SERVICE_TX_MODE_PUSH_ONLY,
    WMI_SERVICE_TX_MODE_PUSH_PULL,
    WMI_SERVICE_TX_MODE_DYNAMIC,

    /* keep last */
    WMI_SERVICE_MAX,
};

enum wmi_10x_service {
    WMI_10X_SERVICE_BEACON_OFFLOAD = 0,
    WMI_10X_SERVICE_SCAN_OFFLOAD,
    WMI_10X_SERVICE_ROAM_OFFLOAD,
    WMI_10X_SERVICE_BCN_MISS_OFFLOAD,
    WMI_10X_SERVICE_STA_PWRSAVE,
    WMI_10X_SERVICE_STA_ADVANCED_PWRSAVE,
    WMI_10X_SERVICE_AP_UAPSD,
    WMI_10X_SERVICE_AP_DFS,
    WMI_10X_SERVICE_11AC,
    WMI_10X_SERVICE_BLOCKACK,
    WMI_10X_SERVICE_PHYERR,
    WMI_10X_SERVICE_BCN_FILTER,
    WMI_10X_SERVICE_RTT,
    WMI_10X_SERVICE_RATECTRL,
    WMI_10X_SERVICE_WOW,
    WMI_10X_SERVICE_RATECTRL_CACHE,
    WMI_10X_SERVICE_IRAM_TIDS,
    WMI_10X_SERVICE_BURST,

    /* introduced in 10.2 */
    WMI_10X_SERVICE_SMART_ANTENNA_SW_SUPPORT,
    WMI_10X_SERVICE_FORCE_FW_HANG,
    WMI_10X_SERVICE_SMART_ANTENNA_HW_SUPPORT,
    WMI_10X_SERVICE_ATF,
    WMI_10X_SERVICE_COEX_GPIO,
    WMI_10X_SERVICE_AUX_SPECTRAL_INTF,
    WMI_10X_SERVICE_AUX_CHAN_LOAD_INTF,
    WMI_10X_SERVICE_BSS_CHANNEL_INFO_64,
    WMI_10X_SERVICE_MESH,
    WMI_10X_SERVICE_EXT_RES_CFG_SUPPORT,
    WMI_10X_SERVICE_PEER_STATS,
};

enum wmi_main_service {
    WMI_MAIN_SERVICE_BEACON_OFFLOAD = 0,
    WMI_MAIN_SERVICE_SCAN_OFFLOAD,
    WMI_MAIN_SERVICE_ROAM_OFFLOAD,
    WMI_MAIN_SERVICE_BCN_MISS_OFFLOAD,
    WMI_MAIN_SERVICE_STA_PWRSAVE,
    WMI_MAIN_SERVICE_STA_ADVANCED_PWRSAVE,
    WMI_MAIN_SERVICE_AP_UAPSD,
    WMI_MAIN_SERVICE_AP_DFS,
    WMI_MAIN_SERVICE_11AC,
    WMI_MAIN_SERVICE_BLOCKACK,
    WMI_MAIN_SERVICE_PHYERR,
    WMI_MAIN_SERVICE_BCN_FILTER,
    WMI_MAIN_SERVICE_RTT,
    WMI_MAIN_SERVICE_RATECTRL,
    WMI_MAIN_SERVICE_WOW,
    WMI_MAIN_SERVICE_RATECTRL_CACHE,
    WMI_MAIN_SERVICE_IRAM_TIDS,
    WMI_MAIN_SERVICE_ARPNS_OFFLOAD,
    WMI_MAIN_SERVICE_NLO,
    WMI_MAIN_SERVICE_GTK_OFFLOAD,
    WMI_MAIN_SERVICE_SCAN_SCH,
    WMI_MAIN_SERVICE_CSA_OFFLOAD,
    WMI_MAIN_SERVICE_CHATTER,
    WMI_MAIN_SERVICE_COEX_FREQAVOID,
    WMI_MAIN_SERVICE_PACKET_POWER_SAVE,
    WMI_MAIN_SERVICE_FORCE_FW_HANG,
    WMI_MAIN_SERVICE_GPIO,
    WMI_MAIN_SERVICE_STA_DTIM_PS_MODULATED_DTIM,
    WMI_MAIN_SERVICE_STA_UAPSD_BASIC_AUTO_TRIG,
    WMI_MAIN_SERVICE_STA_UAPSD_VAR_AUTO_TRIG,
    WMI_MAIN_SERVICE_STA_KEEP_ALIVE,
    WMI_MAIN_SERVICE_TX_ENCAP,
};

enum wmi_10_4_service {
    WMI_10_4_SERVICE_BEACON_OFFLOAD = 0,
    WMI_10_4_SERVICE_SCAN_OFFLOAD,
    WMI_10_4_SERVICE_ROAM_OFFLOAD,
    WMI_10_4_SERVICE_BCN_MISS_OFFLOAD,
    WMI_10_4_SERVICE_STA_PWRSAVE,
    WMI_10_4_SERVICE_STA_ADVANCED_PWRSAVE,
    WMI_10_4_SERVICE_AP_UAPSD,
    WMI_10_4_SERVICE_AP_DFS,
    WMI_10_4_SERVICE_11AC,
    WMI_10_4_SERVICE_BLOCKACK,
    WMI_10_4_SERVICE_PHYERR,
    WMI_10_4_SERVICE_BCN_FILTER,
    WMI_10_4_SERVICE_RTT,
    WMI_10_4_SERVICE_RATECTRL,
    WMI_10_4_SERVICE_WOW,
    WMI_10_4_SERVICE_RATECTRL_CACHE,
    WMI_10_4_SERVICE_IRAM_TIDS,
    WMI_10_4_SERVICE_BURST,
    WMI_10_4_SERVICE_SMART_ANTENNA_SW_SUPPORT,
    WMI_10_4_SERVICE_GTK_OFFLOAD,
    WMI_10_4_SERVICE_SCAN_SCH,
    WMI_10_4_SERVICE_CSA_OFFLOAD,
    WMI_10_4_SERVICE_CHATTER,
    WMI_10_4_SERVICE_COEX_FREQAVOID,
    WMI_10_4_SERVICE_PACKET_POWER_SAVE,
    WMI_10_4_SERVICE_FORCE_FW_HANG,
    WMI_10_4_SERVICE_SMART_ANTENNA_HW_SUPPORT,
    WMI_10_4_SERVICE_GPIO,
    WMI_10_4_SERVICE_STA_UAPSD_BASIC_AUTO_TRIG,
    WMI_10_4_SERVICE_STA_UAPSD_VAR_AUTO_TRIG,
    WMI_10_4_SERVICE_STA_KEEP_ALIVE,
    WMI_10_4_SERVICE_TX_ENCAP,
    WMI_10_4_SERVICE_AP_PS_DETECT_OUT_OF_SYNC,
    WMI_10_4_SERVICE_EARLY_RX,
    WMI_10_4_SERVICE_ENHANCED_PROXY_STA,
    WMI_10_4_SERVICE_TT,
    WMI_10_4_SERVICE_ATF,
    WMI_10_4_SERVICE_PEER_CACHING,
    WMI_10_4_SERVICE_COEX_GPIO,
    WMI_10_4_SERVICE_AUX_SPECTRAL_INTF,
    WMI_10_4_SERVICE_AUX_CHAN_LOAD_INTF,
    WMI_10_4_SERVICE_BSS_CHANNEL_INFO_64,
    WMI_10_4_SERVICE_EXT_RES_CFG_SUPPORT,
    WMI_10_4_SERVICE_MESH_NON_11S,
    WMI_10_4_SERVICE_RESTRT_CHNL_SUPPORT,
    WMI_10_4_SERVICE_PEER_STATS,
    WMI_10_4_SERVICE_MESH_11S,
    WMI_10_4_SERVICE_PERIODIC_CHAN_STAT_SUPPORT,
    WMI_10_4_SERVICE_TX_MODE_PUSH_ONLY,
    WMI_10_4_SERVICE_TX_MODE_PUSH_PULL,
    WMI_10_4_SERVICE_TX_MODE_DYNAMIC,
};

#if 0 // NEEDS PORTING
static inline char* wmi_service_name(int service_id) {
#define SVCSTR(x) case x: return #x

    switch (service_id) {
        SVCSTR(WMI_SERVICE_BEACON_OFFLOAD);
        SVCSTR(WMI_SERVICE_SCAN_OFFLOAD);
        SVCSTR(WMI_SERVICE_ROAM_OFFLOAD);
        SVCSTR(WMI_SERVICE_BCN_MISS_OFFLOAD);
        SVCSTR(WMI_SERVICE_STA_PWRSAVE);
        SVCSTR(WMI_SERVICE_STA_ADVANCED_PWRSAVE);
        SVCSTR(WMI_SERVICE_AP_UAPSD);
        SVCSTR(WMI_SERVICE_AP_DFS);
        SVCSTR(WMI_SERVICE_11AC);
        SVCSTR(WMI_SERVICE_BLOCKACK);
        SVCSTR(WMI_SERVICE_PHYERR);
        SVCSTR(WMI_SERVICE_BCN_FILTER);
        SVCSTR(WMI_SERVICE_RTT);
        SVCSTR(WMI_SERVICE_RATECTRL);
        SVCSTR(WMI_SERVICE_WOW);
        SVCSTR(WMI_SERVICE_RATECTRL_CACHE);
        SVCSTR(WMI_SERVICE_IRAM_TIDS);
        SVCSTR(WMI_SERVICE_ARPNS_OFFLOAD);
        SVCSTR(WMI_SERVICE_NLO);
        SVCSTR(WMI_SERVICE_GTK_OFFLOAD);
        SVCSTR(WMI_SERVICE_SCAN_SCH);
        SVCSTR(WMI_SERVICE_CSA_OFFLOAD);
        SVCSTR(WMI_SERVICE_CHATTER);
        SVCSTR(WMI_SERVICE_COEX_FREQAVOID);
        SVCSTR(WMI_SERVICE_PACKET_POWER_SAVE);
        SVCSTR(WMI_SERVICE_FORCE_FW_HANG);
        SVCSTR(WMI_SERVICE_GPIO);
        SVCSTR(WMI_SERVICE_STA_DTIM_PS_MODULATED_DTIM);
        SVCSTR(WMI_SERVICE_STA_UAPSD_BASIC_AUTO_TRIG);
        SVCSTR(WMI_SERVICE_STA_UAPSD_VAR_AUTO_TRIG);
        SVCSTR(WMI_SERVICE_STA_KEEP_ALIVE);
        SVCSTR(WMI_SERVICE_TX_ENCAP);
        SVCSTR(WMI_SERVICE_BURST);
        SVCSTR(WMI_SERVICE_SMART_ANTENNA_SW_SUPPORT);
        SVCSTR(WMI_SERVICE_SMART_ANTENNA_HW_SUPPORT);
        SVCSTR(WMI_SERVICE_ROAM_SCAN_OFFLOAD);
        SVCSTR(WMI_SERVICE_AP_PS_DETECT_OUT_OF_SYNC);
        SVCSTR(WMI_SERVICE_EARLY_RX);
        SVCSTR(WMI_SERVICE_STA_SMPS);
        SVCSTR(WMI_SERVICE_FWTEST);
        SVCSTR(WMI_SERVICE_STA_WMMAC);
        SVCSTR(WMI_SERVICE_TDLS);
        SVCSTR(WMI_SERVICE_MCC_BCN_INTERVAL_CHANGE);
        SVCSTR(WMI_SERVICE_ADAPTIVE_OCS);
        SVCSTR(WMI_SERVICE_BA_SSN_SUPPORT);
        SVCSTR(WMI_SERVICE_FILTER_IPSEC_NATKEEPALIVE);
        SVCSTR(WMI_SERVICE_WLAN_HB);
        SVCSTR(WMI_SERVICE_LTE_ANT_SHARE_SUPPORT);
        SVCSTR(WMI_SERVICE_BATCH_SCAN);
        SVCSTR(WMI_SERVICE_QPOWER);
        SVCSTR(WMI_SERVICE_PLMREQ);
        SVCSTR(WMI_SERVICE_THERMAL_MGMT);
        SVCSTR(WMI_SERVICE_RMC);
        SVCSTR(WMI_SERVICE_MHF_OFFLOAD);
        SVCSTR(WMI_SERVICE_COEX_SAR);
        SVCSTR(WMI_SERVICE_BCN_TXRATE_OVERRIDE);
        SVCSTR(WMI_SERVICE_NAN);
        SVCSTR(WMI_SERVICE_L1SS_STAT);
        SVCSTR(WMI_SERVICE_ESTIMATE_LINKSPEED);
        SVCSTR(WMI_SERVICE_OBSS_SCAN);
        SVCSTR(WMI_SERVICE_TDLS_OFFCHAN);
        SVCSTR(WMI_SERVICE_TDLS_UAPSD_BUFFER_STA);
        SVCSTR(WMI_SERVICE_TDLS_UAPSD_SLEEP_STA);
        SVCSTR(WMI_SERVICE_IBSS_PWRSAVE);
        SVCSTR(WMI_SERVICE_LPASS);
        SVCSTR(WMI_SERVICE_EXTSCAN);
        SVCSTR(WMI_SERVICE_D0WOW);
        SVCSTR(WMI_SERVICE_HSOFFLOAD);
        SVCSTR(WMI_SERVICE_ROAM_HO_OFFLOAD);
        SVCSTR(WMI_SERVICE_RX_FULL_REORDER);
        SVCSTR(WMI_SERVICE_DHCP_OFFLOAD);
        SVCSTR(WMI_SERVICE_STA_RX_IPA_OFFLOAD_SUPPORT);
        SVCSTR(WMI_SERVICE_MDNS_OFFLOAD);
        SVCSTR(WMI_SERVICE_SAP_AUTH_OFFLOAD);
        SVCSTR(WMI_SERVICE_ATF);
        SVCSTR(WMI_SERVICE_COEX_GPIO);
        SVCSTR(WMI_SERVICE_ENHANCED_PROXY_STA);
        SVCSTR(WMI_SERVICE_TT);
        SVCSTR(WMI_SERVICE_PEER_CACHING);
        SVCSTR(WMI_SERVICE_AUX_SPECTRAL_INTF);
        SVCSTR(WMI_SERVICE_AUX_CHAN_LOAD_INTF);
        SVCSTR(WMI_SERVICE_BSS_CHANNEL_INFO_64);
        SVCSTR(WMI_SERVICE_EXT_RES_CFG_SUPPORT);
        SVCSTR(WMI_SERVICE_MESH_11S);
        SVCSTR(WMI_SERVICE_MESH_NON_11S);
        SVCSTR(WMI_SERVICE_PEER_STATS);
        SVCSTR(WMI_SERVICE_RESTRT_CHNL_SUPPORT);
        SVCSTR(WMI_SERVICE_PERIODIC_CHAN_STAT_SUPPORT);
        SVCSTR(WMI_SERVICE_TX_MODE_PUSH_ONLY);
        SVCSTR(WMI_SERVICE_TX_MODE_PUSH_PULL);
        SVCSTR(WMI_SERVICE_TX_MODE_DYNAMIC);
    default:
        return NULL;
    }

#undef SVCSTR
}

#define WMI_SERVICE_IS_ENABLED(wmi_svc_bmap, svc_id, len) \
    ((svc_id) < (len) && \
     (wmi_svc_bmap)[(svc_id) / (sizeof(uint32_t))] & \
     BIT((svc_id) % (sizeof(uint32_t))))

#define SVCMAP(x, y, len) \
    do { \
        if (WMI_SERVICE_IS_ENABLED((in), (x), (len))) \
            __set_bit(y, out); \
    } while (0)

static inline void wmi_10x_svc_map(const uint32_t* in, unsigned long* out,
                                   size_t len) {
    SVCMAP(WMI_10X_SERVICE_BEACON_OFFLOAD,
           WMI_SERVICE_BEACON_OFFLOAD, len);
    SVCMAP(WMI_10X_SERVICE_SCAN_OFFLOAD,
           WMI_SERVICE_SCAN_OFFLOAD, len);
    SVCMAP(WMI_10X_SERVICE_ROAM_OFFLOAD,
           WMI_SERVICE_ROAM_OFFLOAD, len);
    SVCMAP(WMI_10X_SERVICE_BCN_MISS_OFFLOAD,
           WMI_SERVICE_BCN_MISS_OFFLOAD, len);
    SVCMAP(WMI_10X_SERVICE_STA_PWRSAVE,
           WMI_SERVICE_STA_PWRSAVE, len);
    SVCMAP(WMI_10X_SERVICE_STA_ADVANCED_PWRSAVE,
           WMI_SERVICE_STA_ADVANCED_PWRSAVE, len);
    SVCMAP(WMI_10X_SERVICE_AP_UAPSD,
           WMI_SERVICE_AP_UAPSD, len);
    SVCMAP(WMI_10X_SERVICE_AP_DFS,
           WMI_SERVICE_AP_DFS, len);
    SVCMAP(WMI_10X_SERVICE_11AC,
           WMI_SERVICE_11AC, len);
    SVCMAP(WMI_10X_SERVICE_BLOCKACK,
           WMI_SERVICE_BLOCKACK, len);
    SVCMAP(WMI_10X_SERVICE_PHYERR,
           WMI_SERVICE_PHYERR, len);
    SVCMAP(WMI_10X_SERVICE_BCN_FILTER,
           WMI_SERVICE_BCN_FILTER, len);
    SVCMAP(WMI_10X_SERVICE_RTT,
           WMI_SERVICE_RTT, len);
    SVCMAP(WMI_10X_SERVICE_RATECTRL,
           WMI_SERVICE_RATECTRL, len);
    SVCMAP(WMI_10X_SERVICE_WOW,
           WMI_SERVICE_WOW, len);
    SVCMAP(WMI_10X_SERVICE_RATECTRL_CACHE,
           WMI_SERVICE_RATECTRL_CACHE, len);
    SVCMAP(WMI_10X_SERVICE_IRAM_TIDS,
           WMI_SERVICE_IRAM_TIDS, len);
    SVCMAP(WMI_10X_SERVICE_BURST,
           WMI_SERVICE_BURST, len);
    SVCMAP(WMI_10X_SERVICE_SMART_ANTENNA_SW_SUPPORT,
           WMI_SERVICE_SMART_ANTENNA_SW_SUPPORT, len);
    SVCMAP(WMI_10X_SERVICE_FORCE_FW_HANG,
           WMI_SERVICE_FORCE_FW_HANG, len);
    SVCMAP(WMI_10X_SERVICE_SMART_ANTENNA_HW_SUPPORT,
           WMI_SERVICE_SMART_ANTENNA_HW_SUPPORT, len);
    SVCMAP(WMI_10X_SERVICE_ATF,
           WMI_SERVICE_ATF, len);
    SVCMAP(WMI_10X_SERVICE_COEX_GPIO,
           WMI_SERVICE_COEX_GPIO, len);
    SVCMAP(WMI_10X_SERVICE_AUX_SPECTRAL_INTF,
           WMI_SERVICE_AUX_SPECTRAL_INTF, len);
    SVCMAP(WMI_10X_SERVICE_AUX_CHAN_LOAD_INTF,
           WMI_SERVICE_AUX_CHAN_LOAD_INTF, len);
    SVCMAP(WMI_10X_SERVICE_BSS_CHANNEL_INFO_64,
           WMI_SERVICE_BSS_CHANNEL_INFO_64, len);
    SVCMAP(WMI_10X_SERVICE_MESH,
           WMI_SERVICE_MESH_11S, len);
    SVCMAP(WMI_10X_SERVICE_EXT_RES_CFG_SUPPORT,
           WMI_SERVICE_EXT_RES_CFG_SUPPORT, len);
    SVCMAP(WMI_10X_SERVICE_PEER_STATS,
           WMI_SERVICE_PEER_STATS, len);
}

static inline void wmi_main_svc_map(const uint32_t* in, unsigned long* out,
                                    size_t len) {
    SVCMAP(WMI_MAIN_SERVICE_BEACON_OFFLOAD,
           WMI_SERVICE_BEACON_OFFLOAD, len);
    SVCMAP(WMI_MAIN_SERVICE_SCAN_OFFLOAD,
           WMI_SERVICE_SCAN_OFFLOAD, len);
    SVCMAP(WMI_MAIN_SERVICE_ROAM_OFFLOAD,
           WMI_SERVICE_ROAM_OFFLOAD, len);
    SVCMAP(WMI_MAIN_SERVICE_BCN_MISS_OFFLOAD,
           WMI_SERVICE_BCN_MISS_OFFLOAD, len);
    SVCMAP(WMI_MAIN_SERVICE_STA_PWRSAVE,
           WMI_SERVICE_STA_PWRSAVE, len);
    SVCMAP(WMI_MAIN_SERVICE_STA_ADVANCED_PWRSAVE,
           WMI_SERVICE_STA_ADVANCED_PWRSAVE, len);
    SVCMAP(WMI_MAIN_SERVICE_AP_UAPSD,
           WMI_SERVICE_AP_UAPSD, len);
    SVCMAP(WMI_MAIN_SERVICE_AP_DFS,
           WMI_SERVICE_AP_DFS, len);
    SVCMAP(WMI_MAIN_SERVICE_11AC,
           WMI_SERVICE_11AC, len);
    SVCMAP(WMI_MAIN_SERVICE_BLOCKACK,
           WMI_SERVICE_BLOCKACK, len);
    SVCMAP(WMI_MAIN_SERVICE_PHYERR,
           WMI_SERVICE_PHYERR, len);
    SVCMAP(WMI_MAIN_SERVICE_BCN_FILTER,
           WMI_SERVICE_BCN_FILTER, len);
    SVCMAP(WMI_MAIN_SERVICE_RTT,
           WMI_SERVICE_RTT, len);
    SVCMAP(WMI_MAIN_SERVICE_RATECTRL,
           WMI_SERVICE_RATECTRL, len);
    SVCMAP(WMI_MAIN_SERVICE_WOW,
           WMI_SERVICE_WOW, len);
    SVCMAP(WMI_MAIN_SERVICE_RATECTRL_CACHE,
           WMI_SERVICE_RATECTRL_CACHE, len);
    SVCMAP(WMI_MAIN_SERVICE_IRAM_TIDS,
           WMI_SERVICE_IRAM_TIDS, len);
    SVCMAP(WMI_MAIN_SERVICE_ARPNS_OFFLOAD,
           WMI_SERVICE_ARPNS_OFFLOAD, len);
    SVCMAP(WMI_MAIN_SERVICE_NLO,
           WMI_SERVICE_NLO, len);
    SVCMAP(WMI_MAIN_SERVICE_GTK_OFFLOAD,
           WMI_SERVICE_GTK_OFFLOAD, len);
    SVCMAP(WMI_MAIN_SERVICE_SCAN_SCH,
           WMI_SERVICE_SCAN_SCH, len);
    SVCMAP(WMI_MAIN_SERVICE_CSA_OFFLOAD,
           WMI_SERVICE_CSA_OFFLOAD, len);
    SVCMAP(WMI_MAIN_SERVICE_CHATTER,
           WMI_SERVICE_CHATTER, len);
    SVCMAP(WMI_MAIN_SERVICE_COEX_FREQAVOID,
           WMI_SERVICE_COEX_FREQAVOID, len);
    SVCMAP(WMI_MAIN_SERVICE_PACKET_POWER_SAVE,
           WMI_SERVICE_PACKET_POWER_SAVE, len);
    SVCMAP(WMI_MAIN_SERVICE_FORCE_FW_HANG,
           WMI_SERVICE_FORCE_FW_HANG, len);
    SVCMAP(WMI_MAIN_SERVICE_GPIO,
           WMI_SERVICE_GPIO, len);
    SVCMAP(WMI_MAIN_SERVICE_STA_DTIM_PS_MODULATED_DTIM,
           WMI_SERVICE_STA_DTIM_PS_MODULATED_DTIM, len);
    SVCMAP(WMI_MAIN_SERVICE_STA_UAPSD_BASIC_AUTO_TRIG,
           WMI_SERVICE_STA_UAPSD_BASIC_AUTO_TRIG, len);
    SVCMAP(WMI_MAIN_SERVICE_STA_UAPSD_VAR_AUTO_TRIG,
           WMI_SERVICE_STA_UAPSD_VAR_AUTO_TRIG, len);
    SVCMAP(WMI_MAIN_SERVICE_STA_KEEP_ALIVE,
           WMI_SERVICE_STA_KEEP_ALIVE, len);
    SVCMAP(WMI_MAIN_SERVICE_TX_ENCAP,
           WMI_SERVICE_TX_ENCAP, len);
}

static inline void wmi_10_4_svc_map(const uint32_t* in, unsigned long* out,
                                    size_t len) {
    SVCMAP(WMI_10_4_SERVICE_BEACON_OFFLOAD,
           WMI_SERVICE_BEACON_OFFLOAD, len);
    SVCMAP(WMI_10_4_SERVICE_SCAN_OFFLOAD,
           WMI_SERVICE_SCAN_OFFLOAD, len);
    SVCMAP(WMI_10_4_SERVICE_ROAM_OFFLOAD,
           WMI_SERVICE_ROAM_OFFLOAD, len);
    SVCMAP(WMI_10_4_SERVICE_BCN_MISS_OFFLOAD,
           WMI_SERVICE_BCN_MISS_OFFLOAD, len);
    SVCMAP(WMI_10_4_SERVICE_STA_PWRSAVE,
           WMI_SERVICE_STA_PWRSAVE, len);
    SVCMAP(WMI_10_4_SERVICE_STA_ADVANCED_PWRSAVE,
           WMI_SERVICE_STA_ADVANCED_PWRSAVE, len);
    SVCMAP(WMI_10_4_SERVICE_AP_UAPSD,
           WMI_SERVICE_AP_UAPSD, len);
    SVCMAP(WMI_10_4_SERVICE_AP_DFS,
           WMI_SERVICE_AP_DFS, len);
    SVCMAP(WMI_10_4_SERVICE_11AC,
           WMI_SERVICE_11AC, len);
    SVCMAP(WMI_10_4_SERVICE_BLOCKACK,
           WMI_SERVICE_BLOCKACK, len);
    SVCMAP(WMI_10_4_SERVICE_PHYERR,
           WMI_SERVICE_PHYERR, len);
    SVCMAP(WMI_10_4_SERVICE_BCN_FILTER,
           WMI_SERVICE_BCN_FILTER, len);
    SVCMAP(WMI_10_4_SERVICE_RTT,
           WMI_SERVICE_RTT, len);
    SVCMAP(WMI_10_4_SERVICE_RATECTRL,
           WMI_SERVICE_RATECTRL, len);
    SVCMAP(WMI_10_4_SERVICE_WOW,
           WMI_SERVICE_WOW, len);
    SVCMAP(WMI_10_4_SERVICE_RATECTRL_CACHE,
           WMI_SERVICE_RATECTRL_CACHE, len);
    SVCMAP(WMI_10_4_SERVICE_IRAM_TIDS,
           WMI_SERVICE_IRAM_TIDS, len);
    SVCMAP(WMI_10_4_SERVICE_BURST,
           WMI_SERVICE_BURST, len);
    SVCMAP(WMI_10_4_SERVICE_SMART_ANTENNA_SW_SUPPORT,
           WMI_SERVICE_SMART_ANTENNA_SW_SUPPORT, len);
    SVCMAP(WMI_10_4_SERVICE_GTK_OFFLOAD,
           WMI_SERVICE_GTK_OFFLOAD, len);
    SVCMAP(WMI_10_4_SERVICE_SCAN_SCH,
           WMI_SERVICE_SCAN_SCH, len);
    SVCMAP(WMI_10_4_SERVICE_CSA_OFFLOAD,
           WMI_SERVICE_CSA_OFFLOAD, len);
    SVCMAP(WMI_10_4_SERVICE_CHATTER,
           WMI_SERVICE_CHATTER, len);
    SVCMAP(WMI_10_4_SERVICE_COEX_FREQAVOID,
           WMI_SERVICE_COEX_FREQAVOID, len);
    SVCMAP(WMI_10_4_SERVICE_PACKET_POWER_SAVE,
           WMI_SERVICE_PACKET_POWER_SAVE, len);
    SVCMAP(WMI_10_4_SERVICE_FORCE_FW_HANG,
           WMI_SERVICE_FORCE_FW_HANG, len);
    SVCMAP(WMI_10_4_SERVICE_SMART_ANTENNA_HW_SUPPORT,
           WMI_SERVICE_SMART_ANTENNA_HW_SUPPORT, len);
    SVCMAP(WMI_10_4_SERVICE_GPIO,
           WMI_SERVICE_GPIO, len);
    SVCMAP(WMI_10_4_SERVICE_STA_UAPSD_BASIC_AUTO_TRIG,
           WMI_SERVICE_STA_UAPSD_BASIC_AUTO_TRIG, len);
    SVCMAP(WMI_10_4_SERVICE_STA_UAPSD_VAR_AUTO_TRIG,
           WMI_SERVICE_STA_UAPSD_VAR_AUTO_TRIG, len);
    SVCMAP(WMI_10_4_SERVICE_STA_KEEP_ALIVE,
           WMI_SERVICE_STA_KEEP_ALIVE, len);
    SVCMAP(WMI_10_4_SERVICE_TX_ENCAP,
           WMI_SERVICE_TX_ENCAP, len);
    SVCMAP(WMI_10_4_SERVICE_AP_PS_DETECT_OUT_OF_SYNC,
           WMI_SERVICE_AP_PS_DETECT_OUT_OF_SYNC, len);
    SVCMAP(WMI_10_4_SERVICE_EARLY_RX,
           WMI_SERVICE_EARLY_RX, len);
    SVCMAP(WMI_10_4_SERVICE_ENHANCED_PROXY_STA,
           WMI_SERVICE_ENHANCED_PROXY_STA, len);
    SVCMAP(WMI_10_4_SERVICE_TT,
           WMI_SERVICE_TT, len);
    SVCMAP(WMI_10_4_SERVICE_ATF,
           WMI_SERVICE_ATF, len);
    SVCMAP(WMI_10_4_SERVICE_PEER_CACHING,
           WMI_SERVICE_PEER_CACHING, len);
    SVCMAP(WMI_10_4_SERVICE_COEX_GPIO,
           WMI_SERVICE_COEX_GPIO, len);
    SVCMAP(WMI_10_4_SERVICE_AUX_SPECTRAL_INTF,
           WMI_SERVICE_AUX_SPECTRAL_INTF, len);
    SVCMAP(WMI_10_4_SERVICE_AUX_CHAN_LOAD_INTF,
           WMI_SERVICE_AUX_CHAN_LOAD_INTF, len);
    SVCMAP(WMI_10_4_SERVICE_BSS_CHANNEL_INFO_64,
           WMI_SERVICE_BSS_CHANNEL_INFO_64, len);
    SVCMAP(WMI_10_4_SERVICE_EXT_RES_CFG_SUPPORT,
           WMI_SERVICE_EXT_RES_CFG_SUPPORT, len);
    SVCMAP(WMI_10_4_SERVICE_MESH_NON_11S,
           WMI_SERVICE_MESH_NON_11S, len);
    SVCMAP(WMI_10_4_SERVICE_RESTRT_CHNL_SUPPORT,
           WMI_SERVICE_RESTRT_CHNL_SUPPORT, len);
    SVCMAP(WMI_10_4_SERVICE_PEER_STATS,
           WMI_SERVICE_PEER_STATS, len);
    SVCMAP(WMI_10_4_SERVICE_MESH_11S,
           WMI_SERVICE_MESH_11S, len);
    SVCMAP(WMI_10_4_SERVICE_PERIODIC_CHAN_STAT_SUPPORT,
           WMI_SERVICE_PERIODIC_CHAN_STAT_SUPPORT, len);
    SVCMAP(WMI_10_4_SERVICE_TX_MODE_PUSH_ONLY,
           WMI_SERVICE_TX_MODE_PUSH_ONLY, len);
    SVCMAP(WMI_10_4_SERVICE_TX_MODE_PUSH_PULL,
           WMI_SERVICE_TX_MODE_PUSH_PULL, len);
    SVCMAP(WMI_10_4_SERVICE_TX_MODE_DYNAMIC,
           WMI_SERVICE_TX_MODE_DYNAMIC, len);
}

#undef SVCMAP

/* 2 word representation of MAC addr */
struct wmi_mac_addr {
    union {
        uint8_t addr[6];
        struct {
            uint32_t word0;
            uint32_t word1;
        } __PACKED;
    } __PACKED;
} __PACKED;

struct wmi_cmd_map {
    uint32_t init_cmdid;
    uint32_t start_scan_cmdid;
    uint32_t stop_scan_cmdid;
    uint32_t scan_chan_list_cmdid;
    uint32_t scan_sch_prio_tbl_cmdid;
    uint32_t pdev_set_regdomain_cmdid;
    uint32_t pdev_set_channel_cmdid;
    uint32_t pdev_set_param_cmdid;
    uint32_t pdev_pktlog_enable_cmdid;
    uint32_t pdev_pktlog_disable_cmdid;
    uint32_t pdev_set_wmm_params_cmdid;
    uint32_t pdev_set_ht_cap_ie_cmdid;
    uint32_t pdev_set_vht_cap_ie_cmdid;
    uint32_t pdev_set_dscp_tid_map_cmdid;
    uint32_t pdev_set_quiet_mode_cmdid;
    uint32_t pdev_green_ap_ps_enable_cmdid;
    uint32_t pdev_get_tpc_config_cmdid;
    uint32_t pdev_set_base_macaddr_cmdid;
    uint32_t vdev_create_cmdid;
    uint32_t vdev_delete_cmdid;
    uint32_t vdev_start_request_cmdid;
    uint32_t vdev_restart_request_cmdid;
    uint32_t vdev_up_cmdid;
    uint32_t vdev_stop_cmdid;
    uint32_t vdev_down_cmdid;
    uint32_t vdev_set_param_cmdid;
    uint32_t vdev_install_key_cmdid;
    uint32_t peer_create_cmdid;
    uint32_t peer_delete_cmdid;
    uint32_t peer_flush_tids_cmdid;
    uint32_t peer_set_param_cmdid;
    uint32_t peer_assoc_cmdid;
    uint32_t peer_add_wds_entry_cmdid;
    uint32_t peer_remove_wds_entry_cmdid;
    uint32_t peer_mcast_group_cmdid;
    uint32_t bcn_tx_cmdid;
    uint32_t pdev_send_bcn_cmdid;
    uint32_t bcn_tmpl_cmdid;
    uint32_t bcn_filter_rx_cmdid;
    uint32_t prb_req_filter_rx_cmdid;
    uint32_t mgmt_tx_cmdid;
    uint32_t prb_tmpl_cmdid;
    uint32_t addba_clear_resp_cmdid;
    uint32_t addba_send_cmdid;
    uint32_t addba_status_cmdid;
    uint32_t delba_send_cmdid;
    uint32_t addba_set_resp_cmdid;
    uint32_t send_singleamsdu_cmdid;
    uint32_t sta_powersave_mode_cmdid;
    uint32_t sta_powersave_param_cmdid;
    uint32_t sta_mimo_ps_mode_cmdid;
    uint32_t pdev_dfs_enable_cmdid;
    uint32_t pdev_dfs_disable_cmdid;
    uint32_t roam_scan_mode;
    uint32_t roam_scan_rssi_threshold;
    uint32_t roam_scan_period;
    uint32_t roam_scan_rssi_change_threshold;
    uint32_t roam_ap_profile;
    uint32_t ofl_scan_add_ap_profile;
    uint32_t ofl_scan_remove_ap_profile;
    uint32_t ofl_scan_period;
    uint32_t p2p_dev_set_device_info;
    uint32_t p2p_dev_set_discoverability;
    uint32_t p2p_go_set_beacon_ie;
    uint32_t p2p_go_set_probe_resp_ie;
    uint32_t p2p_set_vendor_ie_data_cmdid;
    uint32_t ap_ps_peer_param_cmdid;
    uint32_t ap_ps_peer_uapsd_coex_cmdid;
    uint32_t peer_rate_retry_sched_cmdid;
    uint32_t wlan_profile_trigger_cmdid;
    uint32_t wlan_profile_set_hist_intvl_cmdid;
    uint32_t wlan_profile_get_profile_data_cmdid;
    uint32_t wlan_profile_enable_profile_id_cmdid;
    uint32_t wlan_profile_list_profile_id_cmdid;
    uint32_t pdev_suspend_cmdid;
    uint32_t pdev_resume_cmdid;
    uint32_t add_bcn_filter_cmdid;
    uint32_t rmv_bcn_filter_cmdid;
    uint32_t wow_add_wake_pattern_cmdid;
    uint32_t wow_del_wake_pattern_cmdid;
    uint32_t wow_enable_disable_wake_event_cmdid;
    uint32_t wow_enable_cmdid;
    uint32_t wow_hostwakeup_from_sleep_cmdid;
    uint32_t rtt_measreq_cmdid;
    uint32_t rtt_tsf_cmdid;
    uint32_t vdev_spectral_scan_configure_cmdid;
    uint32_t vdev_spectral_scan_enable_cmdid;
    uint32_t request_stats_cmdid;
    uint32_t set_arp_ns_offload_cmdid;
    uint32_t network_list_offload_config_cmdid;
    uint32_t gtk_offload_cmdid;
    uint32_t csa_offload_enable_cmdid;
    uint32_t csa_offload_chanswitch_cmdid;
    uint32_t chatter_set_mode_cmdid;
    uint32_t peer_tid_addba_cmdid;
    uint32_t peer_tid_delba_cmdid;
    uint32_t sta_dtim_ps_method_cmdid;
    uint32_t sta_uapsd_auto_trig_cmdid;
    uint32_t sta_keepalive_cmd;
    uint32_t echo_cmdid;
    uint32_t pdev_utf_cmdid;
    uint32_t dbglog_cfg_cmdid;
    uint32_t pdev_qvit_cmdid;
    uint32_t pdev_ftm_intg_cmdid;
    uint32_t vdev_set_keepalive_cmdid;
    uint32_t vdev_get_keepalive_cmdid;
    uint32_t force_fw_hang_cmdid;
    uint32_t gpio_config_cmdid;
    uint32_t gpio_output_cmdid;
    uint32_t pdev_get_temperature_cmdid;
    uint32_t vdev_set_wmm_params_cmdid;
    uint32_t tdls_set_state_cmdid;
    uint32_t tdls_peer_update_cmdid;
    uint32_t adaptive_qcs_cmdid;
    uint32_t scan_update_request_cmdid;
    uint32_t vdev_standby_response_cmdid;
    uint32_t vdev_resume_response_cmdid;
    uint32_t wlan_peer_caching_add_peer_cmdid;
    uint32_t wlan_peer_caching_evict_peer_cmdid;
    uint32_t wlan_peer_caching_restore_peer_cmdid;
    uint32_t wlan_peer_caching_print_all_peers_info_cmdid;
    uint32_t peer_update_wds_entry_cmdid;
    uint32_t peer_add_proxy_sta_entry_cmdid;
    uint32_t rtt_keepalive_cmdid;
    uint32_t oem_req_cmdid;
    uint32_t nan_cmdid;
    uint32_t vdev_ratemask_cmdid;
    uint32_t qboost_cfg_cmdid;
    uint32_t pdev_smart_ant_enable_cmdid;
    uint32_t pdev_smart_ant_set_rx_antenna_cmdid;
    uint32_t peer_smart_ant_set_tx_antenna_cmdid;
    uint32_t peer_smart_ant_set_train_info_cmdid;
    uint32_t peer_smart_ant_set_node_config_ops_cmdid;
    uint32_t pdev_set_antenna_switch_table_cmdid;
    uint32_t pdev_set_ctl_table_cmdid;
    uint32_t pdev_set_mimogain_table_cmdid;
    uint32_t pdev_ratepwr_table_cmdid;
    uint32_t pdev_ratepwr_chainmsk_table_cmdid;
    uint32_t pdev_fips_cmdid;
    uint32_t tt_set_conf_cmdid;
    uint32_t fwtest_cmdid;
    uint32_t vdev_atf_request_cmdid;
    uint32_t peer_atf_request_cmdid;
    uint32_t pdev_get_ani_cck_config_cmdid;
    uint32_t pdev_get_ani_ofdm_config_cmdid;
    uint32_t pdev_reserve_ast_entry_cmdid;
    uint32_t pdev_get_nfcal_power_cmdid;
    uint32_t pdev_get_tpc_cmdid;
    uint32_t pdev_get_ast_info_cmdid;
    uint32_t vdev_set_dscp_tid_map_cmdid;
    uint32_t pdev_get_info_cmdid;
    uint32_t vdev_get_info_cmdid;
    uint32_t vdev_filter_neighbor_rx_packets_cmdid;
    uint32_t mu_cal_start_cmdid;
    uint32_t set_cca_params_cmdid;
    uint32_t pdev_bss_chan_info_request_cmdid;
    uint32_t pdev_enable_adaptive_cca_cmdid;
    uint32_t ext_resource_cfg_cmdid;
};

/*
 * wmi command groups.
 */
enum wmi_cmd_group {
    /* 0 to 2 are reserved */
    WMI_GRP_START = 0x3,
    WMI_GRP_SCAN = WMI_GRP_START,
    WMI_GRP_PDEV,
    WMI_GRP_VDEV,
    WMI_GRP_PEER,
    WMI_GRP_MGMT,
    WMI_GRP_BA_NEG,
    WMI_GRP_STA_PS,
    WMI_GRP_DFS,
    WMI_GRP_ROAM,
    WMI_GRP_OFL_SCAN,
    WMI_GRP_P2P,
    WMI_GRP_AP_PS,
    WMI_GRP_RATE_CTRL,
    WMI_GRP_PROFILE,
    WMI_GRP_SUSPEND,
    WMI_GRP_BCN_FILTER,
    WMI_GRP_WOW,
    WMI_GRP_RTT,
    WMI_GRP_SPECTRAL,
    WMI_GRP_STATS,
    WMI_GRP_ARP_NS_OFL,
    WMI_GRP_NLO_OFL,
    WMI_GRP_GTK_OFL,
    WMI_GRP_CSA_OFL,
    WMI_GRP_CHATTER,
    WMI_GRP_TID_ADDBA,
    WMI_GRP_MISC,
    WMI_GRP_GPIO,
};

#define WMI_CMD_GRP(grp_id) (((grp_id) << 12) | 0x1)
#define WMI_EVT_GRP_START_ID(grp_id) (((grp_id) << 12) | 0x1)

#define WMI_CMD_UNSUPPORTED 0

/* Command IDs and command events for MAIN FW. */
enum wmi_cmd_id {
    WMI_INIT_CMDID = 0x1,

    /* Scan specific commands */
    WMI_START_SCAN_CMDID = WMI_CMD_GRP(WMI_GRP_SCAN),
    WMI_STOP_SCAN_CMDID,
    WMI_SCAN_CHAN_LIST_CMDID,
    WMI_SCAN_SCH_PRIO_TBL_CMDID,

    /* PDEV (physical device) specific commands */
    WMI_PDEV_SET_REGDOMAIN_CMDID = WMI_CMD_GRP(WMI_GRP_PDEV),
    WMI_PDEV_SET_CHANNEL_CMDID,
    WMI_PDEV_SET_PARAM_CMDID,
    WMI_PDEV_PKTLOG_ENABLE_CMDID,
    WMI_PDEV_PKTLOG_DISABLE_CMDID,
    WMI_PDEV_SET_WMM_PARAMS_CMDID,
    WMI_PDEV_SET_HT_CAP_IE_CMDID,
    WMI_PDEV_SET_VHT_CAP_IE_CMDID,
    WMI_PDEV_SET_DSCP_TID_MAP_CMDID,
    WMI_PDEV_SET_QUIET_MODE_CMDID,
    WMI_PDEV_GREEN_AP_PS_ENABLE_CMDID,
    WMI_PDEV_GET_TPC_CONFIG_CMDID,
    WMI_PDEV_SET_BASE_MACADDR_CMDID,

    /* VDEV (virtual device) specific commands */
    WMI_VDEV_CREATE_CMDID = WMI_CMD_GRP(WMI_GRP_VDEV),
    WMI_VDEV_DELETE_CMDID,
    WMI_VDEV_START_REQUEST_CMDID,
    WMI_VDEV_RESTART_REQUEST_CMDID,
    WMI_VDEV_UP_CMDID,
    WMI_VDEV_STOP_CMDID,
    WMI_VDEV_DOWN_CMDID,
    WMI_VDEV_SET_PARAM_CMDID,
    WMI_VDEV_INSTALL_KEY_CMDID,

    /* peer specific commands */
    WMI_PEER_CREATE_CMDID = WMI_CMD_GRP(WMI_GRP_PEER),
    WMI_PEER_DELETE_CMDID,
    WMI_PEER_FLUSH_TIDS_CMDID,
    WMI_PEER_SET_PARAM_CMDID,
    WMI_PEER_ASSOC_CMDID,
    WMI_PEER_ADD_WDS_ENTRY_CMDID,
    WMI_PEER_REMOVE_WDS_ENTRY_CMDID,
    WMI_PEER_MCAST_GROUP_CMDID,

    /* beacon/management specific commands */
    WMI_BCN_TX_CMDID = WMI_CMD_GRP(WMI_GRP_MGMT),
    WMI_PDEV_SEND_BCN_CMDID,
    WMI_BCN_TMPL_CMDID,
    WMI_BCN_FILTER_RX_CMDID,
    WMI_PRB_REQ_FILTER_RX_CMDID,
    WMI_MGMT_TX_CMDID,
    WMI_PRB_TMPL_CMDID,

    /* commands to directly control BA negotiation directly from host. */
    WMI_ADDBA_CLEAR_RESP_CMDID = WMI_CMD_GRP(WMI_GRP_BA_NEG),
    WMI_ADDBA_SEND_CMDID,
    WMI_ADDBA_STATUS_CMDID,
    WMI_DELBA_SEND_CMDID,
    WMI_ADDBA_SET_RESP_CMDID,
    WMI_SEND_SINGLEAMSDU_CMDID,

    /* Station power save specific config */
    WMI_STA_POWERSAVE_MODE_CMDID = WMI_CMD_GRP(WMI_GRP_STA_PS),
    WMI_STA_POWERSAVE_PARAM_CMDID,
    WMI_STA_MIMO_PS_MODE_CMDID,

    /** DFS-specific commands */
    WMI_PDEV_DFS_ENABLE_CMDID = WMI_CMD_GRP(WMI_GRP_DFS),
    WMI_PDEV_DFS_DISABLE_CMDID,

    /* Roaming specific  commands */
    WMI_ROAM_SCAN_MODE = WMI_CMD_GRP(WMI_GRP_ROAM),
    WMI_ROAM_SCAN_RSSI_THRESHOLD,
    WMI_ROAM_SCAN_PERIOD,
    WMI_ROAM_SCAN_RSSI_CHANGE_THRESHOLD,
    WMI_ROAM_AP_PROFILE,

    /* offload scan specific commands */
    WMI_OFL_SCAN_ADD_AP_PROFILE = WMI_CMD_GRP(WMI_GRP_OFL_SCAN),
    WMI_OFL_SCAN_REMOVE_AP_PROFILE,
    WMI_OFL_SCAN_PERIOD,

    /* P2P specific commands */
    WMI_P2P_DEV_SET_DEVICE_INFO = WMI_CMD_GRP(WMI_GRP_P2P),
    WMI_P2P_DEV_SET_DISCOVERABILITY,
    WMI_P2P_GO_SET_BEACON_IE,
    WMI_P2P_GO_SET_PROBE_RESP_IE,
    WMI_P2P_SET_VENDOR_IE_DATA_CMDID,

    /* AP power save specific config */
    WMI_AP_PS_PEER_PARAM_CMDID = WMI_CMD_GRP(WMI_GRP_AP_PS),
    WMI_AP_PS_PEER_UAPSD_COEX_CMDID,

    /* Rate-control specific commands */
    WMI_PEER_RATE_RETRY_SCHED_CMDID =
        WMI_CMD_GRP(WMI_GRP_RATE_CTRL),

    /* WLAN Profiling commands. */
    WMI_WLAN_PROFILE_TRIGGER_CMDID = WMI_CMD_GRP(WMI_GRP_PROFILE),
    WMI_WLAN_PROFILE_SET_HIST_INTVL_CMDID,
    WMI_WLAN_PROFILE_GET_PROFILE_DATA_CMDID,
    WMI_WLAN_PROFILE_ENABLE_PROFILE_ID_CMDID,
    WMI_WLAN_PROFILE_LIST_PROFILE_ID_CMDID,

    /* Suspend resume command Ids */
    WMI_PDEV_SUSPEND_CMDID = WMI_CMD_GRP(WMI_GRP_SUSPEND),
    WMI_PDEV_RESUME_CMDID,

    /* Beacon filter commands */
    WMI_ADD_BCN_FILTER_CMDID = WMI_CMD_GRP(WMI_GRP_BCN_FILTER),
    WMI_RMV_BCN_FILTER_CMDID,

    /* WOW Specific WMI commands*/
    WMI_WOW_ADD_WAKE_PATTERN_CMDID = WMI_CMD_GRP(WMI_GRP_WOW),
    WMI_WOW_DEL_WAKE_PATTERN_CMDID,
    WMI_WOW_ENABLE_DISABLE_WAKE_EVENT_CMDID,
    WMI_WOW_ENABLE_CMDID,
    WMI_WOW_HOSTWAKEUP_FROM_SLEEP_CMDID,

    /* RTT measurement related cmd */
    WMI_RTT_MEASREQ_CMDID = WMI_CMD_GRP(WMI_GRP_RTT),
    WMI_RTT_TSF_CMDID,

    /* spectral scan commands */
    WMI_VDEV_SPECTRAL_SCAN_CONFIGURE_CMDID = WMI_CMD_GRP(WMI_GRP_SPECTRAL),
    WMI_VDEV_SPECTRAL_SCAN_ENABLE_CMDID,

    /* F/W stats */
    WMI_REQUEST_STATS_CMDID = WMI_CMD_GRP(WMI_GRP_STATS),

    /* ARP OFFLOAD REQUEST*/
    WMI_SET_ARP_NS_OFFLOAD_CMDID = WMI_CMD_GRP(WMI_GRP_ARP_NS_OFL),

    /* NS offload confid*/
    WMI_NETWORK_LIST_OFFLOAD_CONFIG_CMDID = WMI_CMD_GRP(WMI_GRP_NLO_OFL),

    /* GTK offload Specific WMI commands*/
    WMI_GTK_OFFLOAD_CMDID = WMI_CMD_GRP(WMI_GRP_GTK_OFL),

    /* CSA offload Specific WMI commands*/
    WMI_CSA_OFFLOAD_ENABLE_CMDID = WMI_CMD_GRP(WMI_GRP_CSA_OFL),
    WMI_CSA_OFFLOAD_CHANSWITCH_CMDID,

    /* Chatter commands*/
    WMI_CHATTER_SET_MODE_CMDID = WMI_CMD_GRP(WMI_GRP_CHATTER),

    /* addba specific commands */
    WMI_PEER_TID_ADDBA_CMDID = WMI_CMD_GRP(WMI_GRP_TID_ADDBA),
    WMI_PEER_TID_DELBA_CMDID,

    /* set station mimo powersave method */
    WMI_STA_DTIM_PS_METHOD_CMDID,
    /* Configure the Station UAPSD AC Auto Trigger Parameters */
    WMI_STA_UAPSD_AUTO_TRIG_CMDID,

    /* STA Keep alive parameter configuration,
     * Requires WMI_SERVICE_STA_KEEP_ALIVE
     */
    WMI_STA_KEEPALIVE_CMD,

    /* misc command group */
    WMI_ECHO_CMDID = WMI_CMD_GRP(WMI_GRP_MISC),
    WMI_PDEV_UTF_CMDID,
    WMI_DBGLOG_CFG_CMDID,
    WMI_PDEV_QVIT_CMDID,
    WMI_PDEV_FTM_INTG_CMDID,
    WMI_VDEV_SET_KEEPALIVE_CMDID,
    WMI_VDEV_GET_KEEPALIVE_CMDID,
    WMI_FORCE_FW_HANG_CMDID,

    /* GPIO Configuration */
    WMI_GPIO_CONFIG_CMDID = WMI_CMD_GRP(WMI_GRP_GPIO),
    WMI_GPIO_OUTPUT_CMDID,
};

enum wmi_event_id {
    WMI_SERVICE_READY_EVENTID = 0x1,
    WMI_READY_EVENTID,

    /* Scan specific events */
    WMI_SCAN_EVENTID = WMI_EVT_GRP_START_ID(WMI_GRP_SCAN),

    /* PDEV specific events */
    WMI_PDEV_TPC_CONFIG_EVENTID = WMI_EVT_GRP_START_ID(WMI_GRP_PDEV),
    WMI_CHAN_INFO_EVENTID,
    WMI_PHYERR_EVENTID,

    /* VDEV specific events */
    WMI_VDEV_START_RESP_EVENTID = WMI_EVT_GRP_START_ID(WMI_GRP_VDEV),
    WMI_VDEV_STOPPED_EVENTID,
    WMI_VDEV_INSTALL_KEY_COMPLETE_EVENTID,

    /* peer specific events */
    WMI_PEER_STA_KICKOUT_EVENTID = WMI_EVT_GRP_START_ID(WMI_GRP_PEER),

    /* beacon/mgmt specific events */
    WMI_MGMT_RX_EVENTID = WMI_EVT_GRP_START_ID(WMI_GRP_MGMT),
    WMI_HOST_SWBA_EVENTID,
    WMI_TBTTOFFSET_UPDATE_EVENTID,

    /* ADDBA Related WMI Events*/
    WMI_TX_DELBA_COMPLETE_EVENTID = WMI_EVT_GRP_START_ID(WMI_GRP_BA_NEG),
    WMI_TX_ADDBA_COMPLETE_EVENTID,

    /* Roam event to trigger roaming on host */
    WMI_ROAM_EVENTID = WMI_EVT_GRP_START_ID(WMI_GRP_ROAM),
    WMI_PROFILE_MATCH,

    /* WoW */
    WMI_WOW_WAKEUP_HOST_EVENTID = WMI_EVT_GRP_START_ID(WMI_GRP_WOW),

    /* RTT */
    WMI_RTT_MEASUREMENT_REPORT_EVENTID = WMI_EVT_GRP_START_ID(WMI_GRP_RTT),
    WMI_TSF_MEASUREMENT_REPORT_EVENTID,
    WMI_RTT_ERROR_REPORT_EVENTID,

    /* GTK offload */
    WMI_GTK_OFFLOAD_STATUS_EVENTID = WMI_EVT_GRP_START_ID(WMI_GRP_GTK_OFL),
    WMI_GTK_REKEY_FAIL_EVENTID,

    /* CSA IE received event */
    WMI_CSA_HANDLING_EVENTID = WMI_EVT_GRP_START_ID(WMI_GRP_CSA_OFL),

    /* Misc events */
    WMI_ECHO_EVENTID = WMI_EVT_GRP_START_ID(WMI_GRP_MISC),
    WMI_PDEV_UTF_EVENTID,
    WMI_DEBUG_MESG_EVENTID,
    WMI_UPDATE_STATS_EVENTID,
    WMI_DEBUG_PRINT_EVENTID,
    WMI_DCS_INTERFERENCE_EVENTID,
    WMI_PDEV_QVIT_EVENTID,
    WMI_WLAN_PROFILE_DATA_EVENTID,
    WMI_PDEV_FTM_INTG_EVENTID,
    WMI_WLAN_FREQ_AVOID_EVENTID,
    WMI_VDEV_GET_KEEPALIVE_EVENTID,

    /* GPIO Event */
    WMI_GPIO_INPUT_EVENTID = WMI_EVT_GRP_START_ID(WMI_GRP_GPIO),
};

/* Command IDs and command events for 10.X firmware */
enum wmi_10x_cmd_id {
    WMI_10X_START_CMDID = 0x9000,
    WMI_10X_END_CMDID = 0x9FFF,

    /* initialize the wlan sub system */
    WMI_10X_INIT_CMDID,

    /* Scan specific commands */

    WMI_10X_START_SCAN_CMDID = WMI_10X_START_CMDID,
    WMI_10X_STOP_SCAN_CMDID,
    WMI_10X_SCAN_CHAN_LIST_CMDID,
    WMI_10X_ECHO_CMDID,

    /* PDEV(physical device) specific commands */
    WMI_10X_PDEV_SET_REGDOMAIN_CMDID,
    WMI_10X_PDEV_SET_CHANNEL_CMDID,
    WMI_10X_PDEV_SET_PARAM_CMDID,
    WMI_10X_PDEV_PKTLOG_ENABLE_CMDID,
    WMI_10X_PDEV_PKTLOG_DISABLE_CMDID,
    WMI_10X_PDEV_SET_WMM_PARAMS_CMDID,
    WMI_10X_PDEV_SET_HT_CAP_IE_CMDID,
    WMI_10X_PDEV_SET_VHT_CAP_IE_CMDID,
    WMI_10X_PDEV_SET_BASE_MACADDR_CMDID,
    WMI_10X_PDEV_SET_DSCP_TID_MAP_CMDID,
    WMI_10X_PDEV_SET_QUIET_MODE_CMDID,
    WMI_10X_PDEV_GREEN_AP_PS_ENABLE_CMDID,
    WMI_10X_PDEV_GET_TPC_CONFIG_CMDID,

    /* VDEV(virtual device) specific commands */
    WMI_10X_VDEV_CREATE_CMDID,
    WMI_10X_VDEV_DELETE_CMDID,
    WMI_10X_VDEV_START_REQUEST_CMDID,
    WMI_10X_VDEV_RESTART_REQUEST_CMDID,
    WMI_10X_VDEV_UP_CMDID,
    WMI_10X_VDEV_STOP_CMDID,
    WMI_10X_VDEV_DOWN_CMDID,
    WMI_10X_VDEV_STANDBY_RESPONSE_CMDID,
    WMI_10X_VDEV_RESUME_RESPONSE_CMDID,
    WMI_10X_VDEV_SET_PARAM_CMDID,
    WMI_10X_VDEV_INSTALL_KEY_CMDID,

    /* peer specific commands */
    WMI_10X_PEER_CREATE_CMDID,
    WMI_10X_PEER_DELETE_CMDID,
    WMI_10X_PEER_FLUSH_TIDS_CMDID,
    WMI_10X_PEER_SET_PARAM_CMDID,
    WMI_10X_PEER_ASSOC_CMDID,
    WMI_10X_PEER_ADD_WDS_ENTRY_CMDID,
    WMI_10X_PEER_REMOVE_WDS_ENTRY_CMDID,
    WMI_10X_PEER_MCAST_GROUP_CMDID,

    /* beacon/management specific commands */

    WMI_10X_BCN_TX_CMDID,
    WMI_10X_BCN_PRB_TMPL_CMDID,
    WMI_10X_BCN_FILTER_RX_CMDID,
    WMI_10X_PRB_REQ_FILTER_RX_CMDID,
    WMI_10X_MGMT_TX_CMDID,

    /* commands to directly control ba negotiation directly from host. */
    WMI_10X_ADDBA_CLEAR_RESP_CMDID,
    WMI_10X_ADDBA_SEND_CMDID,
    WMI_10X_ADDBA_STATUS_CMDID,
    WMI_10X_DELBA_SEND_CMDID,
    WMI_10X_ADDBA_SET_RESP_CMDID,
    WMI_10X_SEND_SINGLEAMSDU_CMDID,

    /* Station power save specific config */
    WMI_10X_STA_POWERSAVE_MODE_CMDID,
    WMI_10X_STA_POWERSAVE_PARAM_CMDID,
    WMI_10X_STA_MIMO_PS_MODE_CMDID,

    /* set debug log config */
    WMI_10X_DBGLOG_CFG_CMDID,

    /* DFS-specific commands */
    WMI_10X_PDEV_DFS_ENABLE_CMDID,
    WMI_10X_PDEV_DFS_DISABLE_CMDID,

    /* QVIT specific command id */
    WMI_10X_PDEV_QVIT_CMDID,

    /* Offload Scan and Roaming related  commands */
    WMI_10X_ROAM_SCAN_MODE,
    WMI_10X_ROAM_SCAN_RSSI_THRESHOLD,
    WMI_10X_ROAM_SCAN_PERIOD,
    WMI_10X_ROAM_SCAN_RSSI_CHANGE_THRESHOLD,
    WMI_10X_ROAM_AP_PROFILE,
    WMI_10X_OFL_SCAN_ADD_AP_PROFILE,
    WMI_10X_OFL_SCAN_REMOVE_AP_PROFILE,
    WMI_10X_OFL_SCAN_PERIOD,

    /* P2P specific commands */
    WMI_10X_P2P_DEV_SET_DEVICE_INFO,
    WMI_10X_P2P_DEV_SET_DISCOVERABILITY,
    WMI_10X_P2P_GO_SET_BEACON_IE,
    WMI_10X_P2P_GO_SET_PROBE_RESP_IE,

    /* AP power save specific config */
    WMI_10X_AP_PS_PEER_PARAM_CMDID,
    WMI_10X_AP_PS_PEER_UAPSD_COEX_CMDID,

    /* Rate-control specific commands */
    WMI_10X_PEER_RATE_RETRY_SCHED_CMDID,

    /* WLAN Profiling commands. */
    WMI_10X_WLAN_PROFILE_TRIGGER_CMDID,
    WMI_10X_WLAN_PROFILE_SET_HIST_INTVL_CMDID,
    WMI_10X_WLAN_PROFILE_GET_PROFILE_DATA_CMDID,
    WMI_10X_WLAN_PROFILE_ENABLE_PROFILE_ID_CMDID,
    WMI_10X_WLAN_PROFILE_LIST_PROFILE_ID_CMDID,

    /* Suspend resume command Ids */
    WMI_10X_PDEV_SUSPEND_CMDID,
    WMI_10X_PDEV_RESUME_CMDID,

    /* Beacon filter commands */
    WMI_10X_ADD_BCN_FILTER_CMDID,
    WMI_10X_RMV_BCN_FILTER_CMDID,

    /* WOW Specific WMI commands*/
    WMI_10X_WOW_ADD_WAKE_PATTERN_CMDID,
    WMI_10X_WOW_DEL_WAKE_PATTERN_CMDID,
    WMI_10X_WOW_ENABLE_DISABLE_WAKE_EVENT_CMDID,
    WMI_10X_WOW_ENABLE_CMDID,
    WMI_10X_WOW_HOSTWAKEUP_FROM_SLEEP_CMDID,

    /* RTT measurement related cmd */
    WMI_10X_RTT_MEASREQ_CMDID,
    WMI_10X_RTT_TSF_CMDID,

    /* transmit beacon by value */
    WMI_10X_PDEV_SEND_BCN_CMDID,

    /* F/W stats */
    WMI_10X_VDEV_SPECTRAL_SCAN_CONFIGURE_CMDID,
    WMI_10X_VDEV_SPECTRAL_SCAN_ENABLE_CMDID,
    WMI_10X_REQUEST_STATS_CMDID,

    /* GPIO Configuration */
    WMI_10X_GPIO_CONFIG_CMDID,
    WMI_10X_GPIO_OUTPUT_CMDID,

    WMI_10X_PDEV_UTF_CMDID = WMI_10X_END_CMDID - 1,
};

enum wmi_10x_event_id {
    WMI_10X_SERVICE_READY_EVENTID = 0x8000,
    WMI_10X_READY_EVENTID,
    WMI_10X_START_EVENTID = 0x9000,
    WMI_10X_END_EVENTID = 0x9FFF,

    /* Scan specific events */
    WMI_10X_SCAN_EVENTID = WMI_10X_START_EVENTID,
    WMI_10X_ECHO_EVENTID,
    WMI_10X_DEBUG_MESG_EVENTID,
    WMI_10X_UPDATE_STATS_EVENTID,

    /* Instantaneous RSSI event */
    WMI_10X_INST_RSSI_STATS_EVENTID,

    /* VDEV specific events */
    WMI_10X_VDEV_START_RESP_EVENTID,
    WMI_10X_VDEV_STANDBY_REQ_EVENTID,
    WMI_10X_VDEV_RESUME_REQ_EVENTID,
    WMI_10X_VDEV_STOPPED_EVENTID,

    /* peer  specific events */
    WMI_10X_PEER_STA_KICKOUT_EVENTID,

    /* beacon/mgmt specific events */
    WMI_10X_HOST_SWBA_EVENTID,
    WMI_10X_TBTTOFFSET_UPDATE_EVENTID,
    WMI_10X_MGMT_RX_EVENTID,

    /* Channel stats event */
    WMI_10X_CHAN_INFO_EVENTID,

    /* PHY Error specific WMI event */
    WMI_10X_PHYERR_EVENTID,

    /* Roam event to trigger roaming on host */
    WMI_10X_ROAM_EVENTID,

    /* matching AP found from list of profiles */
    WMI_10X_PROFILE_MATCH,

    /* debug print message used for tracing FW code while debugging */
    WMI_10X_DEBUG_PRINT_EVENTID,
    /* VI spoecific event */
    WMI_10X_PDEV_QVIT_EVENTID,
    /* FW code profile data in response to profile request */
    WMI_10X_WLAN_PROFILE_DATA_EVENTID,

    /*RTT related event ID*/
    WMI_10X_RTT_MEASUREMENT_REPORT_EVENTID,
    WMI_10X_TSF_MEASUREMENT_REPORT_EVENTID,
    WMI_10X_RTT_ERROR_REPORT_EVENTID,

    WMI_10X_WOW_WAKEUP_HOST_EVENTID,
    WMI_10X_DCS_INTERFERENCE_EVENTID,

    /* TPC config for the current operating channel */
    WMI_10X_PDEV_TPC_CONFIG_EVENTID,

    WMI_10X_GPIO_INPUT_EVENTID,
    WMI_10X_PDEV_UTF_EVENTID = WMI_10X_END_EVENTID - 1,
};

enum wmi_10_2_cmd_id {
    WMI_10_2_START_CMDID = 0x9000,
    WMI_10_2_END_CMDID = 0x9FFF,
    WMI_10_2_INIT_CMDID,
    WMI_10_2_START_SCAN_CMDID = WMI_10_2_START_CMDID,
    WMI_10_2_STOP_SCAN_CMDID,
    WMI_10_2_SCAN_CHAN_LIST_CMDID,
    WMI_10_2_ECHO_CMDID,
    WMI_10_2_PDEV_SET_REGDOMAIN_CMDID,
    WMI_10_2_PDEV_SET_CHANNEL_CMDID,
    WMI_10_2_PDEV_SET_PARAM_CMDID,
    WMI_10_2_PDEV_PKTLOG_ENABLE_CMDID,
    WMI_10_2_PDEV_PKTLOG_DISABLE_CMDID,
    WMI_10_2_PDEV_SET_WMM_PARAMS_CMDID,
    WMI_10_2_PDEV_SET_HT_CAP_IE_CMDID,
    WMI_10_2_PDEV_SET_VHT_CAP_IE_CMDID,
    WMI_10_2_PDEV_SET_BASE_MACADDR_CMDID,
    WMI_10_2_PDEV_SET_QUIET_MODE_CMDID,
    WMI_10_2_PDEV_GREEN_AP_PS_ENABLE_CMDID,
    WMI_10_2_PDEV_GET_TPC_CONFIG_CMDID,
    WMI_10_2_VDEV_CREATE_CMDID,
    WMI_10_2_VDEV_DELETE_CMDID,
    WMI_10_2_VDEV_START_REQUEST_CMDID,
    WMI_10_2_VDEV_RESTART_REQUEST_CMDID,
    WMI_10_2_VDEV_UP_CMDID,
    WMI_10_2_VDEV_STOP_CMDID,
    WMI_10_2_VDEV_DOWN_CMDID,
    WMI_10_2_VDEV_STANDBY_RESPONSE_CMDID,
    WMI_10_2_VDEV_RESUME_RESPONSE_CMDID,
    WMI_10_2_VDEV_SET_PARAM_CMDID,
    WMI_10_2_VDEV_INSTALL_KEY_CMDID,
    WMI_10_2_VDEV_SET_DSCP_TID_MAP_CMDID,
    WMI_10_2_PEER_CREATE_CMDID,
    WMI_10_2_PEER_DELETE_CMDID,
    WMI_10_2_PEER_FLUSH_TIDS_CMDID,
    WMI_10_2_PEER_SET_PARAM_CMDID,
    WMI_10_2_PEER_ASSOC_CMDID,
    WMI_10_2_PEER_ADD_WDS_ENTRY_CMDID,
    WMI_10_2_PEER_UPDATE_WDS_ENTRY_CMDID,
    WMI_10_2_PEER_REMOVE_WDS_ENTRY_CMDID,
    WMI_10_2_PEER_MCAST_GROUP_CMDID,
    WMI_10_2_BCN_TX_CMDID,
    WMI_10_2_BCN_PRB_TMPL_CMDID,
    WMI_10_2_BCN_FILTER_RX_CMDID,
    WMI_10_2_PRB_REQ_FILTER_RX_CMDID,
    WMI_10_2_MGMT_TX_CMDID,
    WMI_10_2_ADDBA_CLEAR_RESP_CMDID,
    WMI_10_2_ADDBA_SEND_CMDID,
    WMI_10_2_ADDBA_STATUS_CMDID,
    WMI_10_2_DELBA_SEND_CMDID,
    WMI_10_2_ADDBA_SET_RESP_CMDID,
    WMI_10_2_SEND_SINGLEAMSDU_CMDID,
    WMI_10_2_STA_POWERSAVE_MODE_CMDID,
    WMI_10_2_STA_POWERSAVE_PARAM_CMDID,
    WMI_10_2_STA_MIMO_PS_MODE_CMDID,
    WMI_10_2_DBGLOG_CFG_CMDID,
    WMI_10_2_PDEV_DFS_ENABLE_CMDID,
    WMI_10_2_PDEV_DFS_DISABLE_CMDID,
    WMI_10_2_PDEV_QVIT_CMDID,
    WMI_10_2_ROAM_SCAN_MODE,
    WMI_10_2_ROAM_SCAN_RSSI_THRESHOLD,
    WMI_10_2_ROAM_SCAN_PERIOD,
    WMI_10_2_ROAM_SCAN_RSSI_CHANGE_THRESHOLD,
    WMI_10_2_ROAM_AP_PROFILE,
    WMI_10_2_OFL_SCAN_ADD_AP_PROFILE,
    WMI_10_2_OFL_SCAN_REMOVE_AP_PROFILE,
    WMI_10_2_OFL_SCAN_PERIOD,
    WMI_10_2_P2P_DEV_SET_DEVICE_INFO,
    WMI_10_2_P2P_DEV_SET_DISCOVERABILITY,
    WMI_10_2_P2P_GO_SET_BEACON_IE,
    WMI_10_2_P2P_GO_SET_PROBE_RESP_IE,
    WMI_10_2_AP_PS_PEER_PARAM_CMDID,
    WMI_10_2_AP_PS_PEER_UAPSD_COEX_CMDID,
    WMI_10_2_PEER_RATE_RETRY_SCHED_CMDID,
    WMI_10_2_WLAN_PROFILE_TRIGGER_CMDID,
    WMI_10_2_WLAN_PROFILE_SET_HIST_INTVL_CMDID,
    WMI_10_2_WLAN_PROFILE_GET_PROFILE_DATA_CMDID,
    WMI_10_2_WLAN_PROFILE_ENABLE_PROFILE_ID_CMDID,
    WMI_10_2_WLAN_PROFILE_LIST_PROFILE_ID_CMDID,
    WMI_10_2_PDEV_SUSPEND_CMDID,
    WMI_10_2_PDEV_RESUME_CMDID,
    WMI_10_2_ADD_BCN_FILTER_CMDID,
    WMI_10_2_RMV_BCN_FILTER_CMDID,
    WMI_10_2_WOW_ADD_WAKE_PATTERN_CMDID,
    WMI_10_2_WOW_DEL_WAKE_PATTERN_CMDID,
    WMI_10_2_WOW_ENABLE_DISABLE_WAKE_EVENT_CMDID,
    WMI_10_2_WOW_ENABLE_CMDID,
    WMI_10_2_WOW_HOSTWAKEUP_FROM_SLEEP_CMDID,
    WMI_10_2_RTT_MEASREQ_CMDID,
    WMI_10_2_RTT_TSF_CMDID,
    WMI_10_2_RTT_KEEPALIVE_CMDID,
    WMI_10_2_PDEV_SEND_BCN_CMDID,
    WMI_10_2_VDEV_SPECTRAL_SCAN_CONFIGURE_CMDID,
    WMI_10_2_VDEV_SPECTRAL_SCAN_ENABLE_CMDID,
    WMI_10_2_REQUEST_STATS_CMDID,
    WMI_10_2_GPIO_CONFIG_CMDID,
    WMI_10_2_GPIO_OUTPUT_CMDID,
    WMI_10_2_VDEV_RATEMASK_CMDID,
    WMI_10_2_PDEV_SMART_ANT_ENABLE_CMDID,
    WMI_10_2_PDEV_SMART_ANT_SET_RX_ANTENNA_CMDID,
    WMI_10_2_PEER_SMART_ANT_SET_TX_ANTENNA_CMDID,
    WMI_10_2_PEER_SMART_ANT_SET_TRAIN_INFO_CMDID,
    WMI_10_2_PEER_SMART_ANT_SET_NODE_CONFIG_OPS_CMDID,
    WMI_10_2_FORCE_FW_HANG_CMDID,
    WMI_10_2_PDEV_SET_ANTENNA_SWITCH_TABLE_CMDID,
    WMI_10_2_PDEV_SET_CTL_TABLE_CMDID,
    WMI_10_2_PDEV_SET_MIMOGAIN_TABLE_CMDID,
    WMI_10_2_PDEV_RATEPWR_TABLE_CMDID,
    WMI_10_2_PDEV_RATEPWR_CHAINMSK_TABLE_CMDID,
    WMI_10_2_PDEV_GET_INFO,
    WMI_10_2_VDEV_GET_INFO,
    WMI_10_2_VDEV_ATF_REQUEST_CMDID,
    WMI_10_2_PEER_ATF_REQUEST_CMDID,
    WMI_10_2_PDEV_GET_TEMPERATURE_CMDID,
    WMI_10_2_MU_CAL_START_CMDID,
    WMI_10_2_SET_LTEU_CONFIG_CMDID,
    WMI_10_2_SET_CCA_PARAMS,
    WMI_10_2_PDEV_BSS_CHAN_INFO_REQUEST_CMDID,
    WMI_10_2_PDEV_UTF_CMDID = WMI_10_2_END_CMDID - 1,
};

enum wmi_10_2_event_id {
    WMI_10_2_SERVICE_READY_EVENTID = 0x8000,
    WMI_10_2_READY_EVENTID,
    WMI_10_2_DEBUG_MESG_EVENTID,
    WMI_10_2_START_EVENTID = 0x9000,
    WMI_10_2_END_EVENTID = 0x9FFF,
    WMI_10_2_SCAN_EVENTID = WMI_10_2_START_EVENTID,
    WMI_10_2_ECHO_EVENTID,
    WMI_10_2_UPDATE_STATS_EVENTID,
    WMI_10_2_INST_RSSI_STATS_EVENTID,
    WMI_10_2_VDEV_START_RESP_EVENTID,
    WMI_10_2_VDEV_STANDBY_REQ_EVENTID,
    WMI_10_2_VDEV_RESUME_REQ_EVENTID,
    WMI_10_2_VDEV_STOPPED_EVENTID,
    WMI_10_2_PEER_STA_KICKOUT_EVENTID,
    WMI_10_2_HOST_SWBA_EVENTID,
    WMI_10_2_TBTTOFFSET_UPDATE_EVENTID,
    WMI_10_2_MGMT_RX_EVENTID,
    WMI_10_2_CHAN_INFO_EVENTID,
    WMI_10_2_PHYERR_EVENTID,
    WMI_10_2_ROAM_EVENTID,
    WMI_10_2_PROFILE_MATCH,
    WMI_10_2_DEBUG_PRINT_EVENTID,
    WMI_10_2_PDEV_QVIT_EVENTID,
    WMI_10_2_WLAN_PROFILE_DATA_EVENTID,
    WMI_10_2_RTT_MEASUREMENT_REPORT_EVENTID,
    WMI_10_2_TSF_MEASUREMENT_REPORT_EVENTID,
    WMI_10_2_RTT_ERROR_REPORT_EVENTID,
    WMI_10_2_RTT_KEEPALIVE_EVENTID,
    WMI_10_2_WOW_WAKEUP_HOST_EVENTID,
    WMI_10_2_DCS_INTERFERENCE_EVENTID,
    WMI_10_2_PDEV_TPC_CONFIG_EVENTID,
    WMI_10_2_GPIO_INPUT_EVENTID,
    WMI_10_2_PEER_RATECODE_LIST_EVENTID,
    WMI_10_2_GENERIC_BUFFER_EVENTID,
    WMI_10_2_MCAST_BUF_RELEASE_EVENTID,
    WMI_10_2_MCAST_LIST_AGEOUT_EVENTID,
    WMI_10_2_WDS_PEER_EVENTID,
    WMI_10_2_PEER_STA_PS_STATECHG_EVENTID,
    WMI_10_2_PDEV_TEMPERATURE_EVENTID,
    WMI_10_2_MU_REPORT_EVENTID,
    WMI_10_2_PDEV_BSS_CHAN_INFO_EVENTID,
    WMI_10_2_PDEV_UTF_EVENTID = WMI_10_2_END_EVENTID - 1,
};

enum wmi_10_4_cmd_id {
    WMI_10_4_START_CMDID = 0x9000,
    WMI_10_4_END_CMDID = 0x9FFF,
    WMI_10_4_INIT_CMDID,
    WMI_10_4_START_SCAN_CMDID = WMI_10_4_START_CMDID,
    WMI_10_4_STOP_SCAN_CMDID,
    WMI_10_4_SCAN_CHAN_LIST_CMDID,
    WMI_10_4_SCAN_SCH_PRIO_TBL_CMDID,
    WMI_10_4_SCAN_UPDATE_REQUEST_CMDID,
    WMI_10_4_ECHO_CMDID,
    WMI_10_4_PDEV_SET_REGDOMAIN_CMDID,
    WMI_10_4_PDEV_SET_CHANNEL_CMDID,
    WMI_10_4_PDEV_SET_PARAM_CMDID,
    WMI_10_4_PDEV_PKTLOG_ENABLE_CMDID,
    WMI_10_4_PDEV_PKTLOG_DISABLE_CMDID,
    WMI_10_4_PDEV_SET_WMM_PARAMS_CMDID,
    WMI_10_4_PDEV_SET_HT_CAP_IE_CMDID,
    WMI_10_4_PDEV_SET_VHT_CAP_IE_CMDID,
    WMI_10_4_PDEV_SET_BASE_MACADDR_CMDID,
    WMI_10_4_PDEV_SET_DSCP_TID_MAP_CMDID,
    WMI_10_4_PDEV_SET_QUIET_MODE_CMDID,
    WMI_10_4_PDEV_GREEN_AP_PS_ENABLE_CMDID,
    WMI_10_4_PDEV_GET_TPC_CONFIG_CMDID,
    WMI_10_4_VDEV_CREATE_CMDID,
    WMI_10_4_VDEV_DELETE_CMDID,
    WMI_10_4_VDEV_START_REQUEST_CMDID,
    WMI_10_4_VDEV_RESTART_REQUEST_CMDID,
    WMI_10_4_VDEV_UP_CMDID,
    WMI_10_4_VDEV_STOP_CMDID,
    WMI_10_4_VDEV_DOWN_CMDID,
    WMI_10_4_VDEV_STANDBY_RESPONSE_CMDID,
    WMI_10_4_VDEV_RESUME_RESPONSE_CMDID,
    WMI_10_4_VDEV_SET_PARAM_CMDID,
    WMI_10_4_VDEV_INSTALL_KEY_CMDID,
    WMI_10_4_WLAN_PEER_CACHING_ADD_PEER_CMDID,
    WMI_10_4_WLAN_PEER_CACHING_EVICT_PEER_CMDID,
    WMI_10_4_WLAN_PEER_CACHING_RESTORE_PEER_CMDID,
    WMI_10_4_WLAN_PEER_CACHING_PRINT_ALL_PEERS_INFO_CMDID,
    WMI_10_4_PEER_CREATE_CMDID,
    WMI_10_4_PEER_DELETE_CMDID,
    WMI_10_4_PEER_FLUSH_TIDS_CMDID,
    WMI_10_4_PEER_SET_PARAM_CMDID,
    WMI_10_4_PEER_ASSOC_CMDID,
    WMI_10_4_PEER_ADD_WDS_ENTRY_CMDID,
    WMI_10_4_PEER_UPDATE_WDS_ENTRY_CMDID,
    WMI_10_4_PEER_REMOVE_WDS_ENTRY_CMDID,
    WMI_10_4_PEER_ADD_PROXY_STA_ENTRY_CMDID,
    WMI_10_4_PEER_MCAST_GROUP_CMDID,
    WMI_10_4_BCN_TX_CMDID,
    WMI_10_4_PDEV_SEND_BCN_CMDID,
    WMI_10_4_BCN_PRB_TMPL_CMDID,
    WMI_10_4_BCN_FILTER_RX_CMDID,
    WMI_10_4_PRB_REQ_FILTER_RX_CMDID,
    WMI_10_4_MGMT_TX_CMDID,
    WMI_10_4_PRB_TMPL_CMDID,
    WMI_10_4_ADDBA_CLEAR_RESP_CMDID,
    WMI_10_4_ADDBA_SEND_CMDID,
    WMI_10_4_ADDBA_STATUS_CMDID,
    WMI_10_4_DELBA_SEND_CMDID,
    WMI_10_4_ADDBA_SET_RESP_CMDID,
    WMI_10_4_SEND_SINGLEAMSDU_CMDID,
    WMI_10_4_STA_POWERSAVE_MODE_CMDID,
    WMI_10_4_STA_POWERSAVE_PARAM_CMDID,
    WMI_10_4_STA_MIMO_PS_MODE_CMDID,
    WMI_10_4_DBGLOG_CFG_CMDID,
    WMI_10_4_PDEV_DFS_ENABLE_CMDID,
    WMI_10_4_PDEV_DFS_DISABLE_CMDID,
    WMI_10_4_PDEV_QVIT_CMDID,
    WMI_10_4_ROAM_SCAN_MODE,
    WMI_10_4_ROAM_SCAN_RSSI_THRESHOLD,
    WMI_10_4_ROAM_SCAN_PERIOD,
    WMI_10_4_ROAM_SCAN_RSSI_CHANGE_THRESHOLD,
    WMI_10_4_ROAM_AP_PROFILE,
    WMI_10_4_OFL_SCAN_ADD_AP_PROFILE,
    WMI_10_4_OFL_SCAN_REMOVE_AP_PROFILE,
    WMI_10_4_OFL_SCAN_PERIOD,
    WMI_10_4_P2P_DEV_SET_DEVICE_INFO,
    WMI_10_4_P2P_DEV_SET_DISCOVERABILITY,
    WMI_10_4_P2P_GO_SET_BEACON_IE,
    WMI_10_4_P2P_GO_SET_PROBE_RESP_IE,
    WMI_10_4_P2P_SET_VENDOR_IE_DATA_CMDID,
    WMI_10_4_AP_PS_PEER_PARAM_CMDID,
    WMI_10_4_AP_PS_PEER_UAPSD_COEX_CMDID,
    WMI_10_4_PEER_RATE_RETRY_SCHED_CMDID,
    WMI_10_4_WLAN_PROFILE_TRIGGER_CMDID,
    WMI_10_4_WLAN_PROFILE_SET_HIST_INTVL_CMDID,
    WMI_10_4_WLAN_PROFILE_GET_PROFILE_DATA_CMDID,
    WMI_10_4_WLAN_PROFILE_ENABLE_PROFILE_ID_CMDID,
    WMI_10_4_WLAN_PROFILE_LIST_PROFILE_ID_CMDID,
    WMI_10_4_PDEV_SUSPEND_CMDID,
    WMI_10_4_PDEV_RESUME_CMDID,
    WMI_10_4_ADD_BCN_FILTER_CMDID,
    WMI_10_4_RMV_BCN_FILTER_CMDID,
    WMI_10_4_WOW_ADD_WAKE_PATTERN_CMDID,
    WMI_10_4_WOW_DEL_WAKE_PATTERN_CMDID,
    WMI_10_4_WOW_ENABLE_DISABLE_WAKE_EVENT_CMDID,
    WMI_10_4_WOW_ENABLE_CMDID,
    WMI_10_4_WOW_HOSTWAKEUP_FROM_SLEEP_CMDID,
    WMI_10_4_RTT_MEASREQ_CMDID,
    WMI_10_4_RTT_TSF_CMDID,
    WMI_10_4_RTT_KEEPALIVE_CMDID,
    WMI_10_4_OEM_REQ_CMDID,
    WMI_10_4_NAN_CMDID,
    WMI_10_4_VDEV_SPECTRAL_SCAN_CONFIGURE_CMDID,
    WMI_10_4_VDEV_SPECTRAL_SCAN_ENABLE_CMDID,
    WMI_10_4_REQUEST_STATS_CMDID,
    WMI_10_4_GPIO_CONFIG_CMDID,
    WMI_10_4_GPIO_OUTPUT_CMDID,
    WMI_10_4_VDEV_RATEMASK_CMDID,
    WMI_10_4_CSA_OFFLOAD_ENABLE_CMDID,
    WMI_10_4_GTK_OFFLOAD_CMDID,
    WMI_10_4_QBOOST_CFG_CMDID,
    WMI_10_4_CSA_OFFLOAD_CHANSWITCH_CMDID,
    WMI_10_4_PDEV_SMART_ANT_ENABLE_CMDID,
    WMI_10_4_PDEV_SMART_ANT_SET_RX_ANTENNA_CMDID,
    WMI_10_4_PEER_SMART_ANT_SET_TX_ANTENNA_CMDID,
    WMI_10_4_PEER_SMART_ANT_SET_TRAIN_INFO_CMDID,
    WMI_10_4_PEER_SMART_ANT_SET_NODE_CONFIG_OPS_CMDID,
    WMI_10_4_VDEV_SET_KEEPALIVE_CMDID,
    WMI_10_4_VDEV_GET_KEEPALIVE_CMDID,
    WMI_10_4_FORCE_FW_HANG_CMDID,
    WMI_10_4_PDEV_SET_ANTENNA_SWITCH_TABLE_CMDID,
    WMI_10_4_PDEV_SET_CTL_TABLE_CMDID,
    WMI_10_4_PDEV_SET_MIMOGAIN_TABLE_CMDID,
    WMI_10_4_PDEV_RATEPWR_TABLE_CMDID,
    WMI_10_4_PDEV_RATEPWR_CHAINMSK_TABLE_CMDID,
    WMI_10_4_PDEV_FIPS_CMDID,
    WMI_10_4_TT_SET_CONF_CMDID,
    WMI_10_4_FWTEST_CMDID,
    WMI_10_4_VDEV_ATF_REQUEST_CMDID,
    WMI_10_4_PEER_ATF_REQUEST_CMDID,
    WMI_10_4_PDEV_GET_ANI_CCK_CONFIG_CMDID,
    WMI_10_4_PDEV_GET_ANI_OFDM_CONFIG_CMDID,
    WMI_10_4_PDEV_RESERVE_AST_ENTRY_CMDID,
    WMI_10_4_PDEV_GET_NFCAL_POWER_CMDID,
    WMI_10_4_PDEV_GET_TPC_CMDID,
    WMI_10_4_PDEV_GET_AST_INFO_CMDID,
    WMI_10_4_VDEV_SET_DSCP_TID_MAP_CMDID,
    WMI_10_4_PDEV_GET_TEMPERATURE_CMDID,
    WMI_10_4_PDEV_GET_INFO_CMDID,
    WMI_10_4_VDEV_GET_INFO_CMDID,
    WMI_10_4_VDEV_FILTER_NEIGHBOR_RX_PACKETS_CMDID,
    WMI_10_4_MU_CAL_START_CMDID,
    WMI_10_4_SET_CCA_PARAMS_CMDID,
    WMI_10_4_PDEV_BSS_CHAN_INFO_REQUEST_CMDID,
    WMI_10_4_EXT_RESOURCE_CFG_CMDID,
    WMI_10_4_VDEV_SET_IE_CMDID,
    WMI_10_4_SET_LTEU_CONFIG_CMDID,
    WMI_10_4_PDEV_UTF_CMDID = WMI_10_4_END_CMDID - 1,
};

enum wmi_10_4_event_id {
    WMI_10_4_SERVICE_READY_EVENTID = 0x8000,
    WMI_10_4_READY_EVENTID,
    WMI_10_4_DEBUG_MESG_EVENTID,
    WMI_10_4_START_EVENTID = 0x9000,
    WMI_10_4_END_EVENTID = 0x9FFF,
    WMI_10_4_SCAN_EVENTID = WMI_10_4_START_EVENTID,
    WMI_10_4_ECHO_EVENTID,
    WMI_10_4_UPDATE_STATS_EVENTID,
    WMI_10_4_INST_RSSI_STATS_EVENTID,
    WMI_10_4_VDEV_START_RESP_EVENTID,
    WMI_10_4_VDEV_STANDBY_REQ_EVENTID,
    WMI_10_4_VDEV_RESUME_REQ_EVENTID,
    WMI_10_4_VDEV_STOPPED_EVENTID,
    WMI_10_4_PEER_STA_KICKOUT_EVENTID,
    WMI_10_4_HOST_SWBA_EVENTID,
    WMI_10_4_TBTTOFFSET_UPDATE_EVENTID,
    WMI_10_4_MGMT_RX_EVENTID,
    WMI_10_4_CHAN_INFO_EVENTID,
    WMI_10_4_PHYERR_EVENTID,
    WMI_10_4_ROAM_EVENTID,
    WMI_10_4_PROFILE_MATCH,
    WMI_10_4_DEBUG_PRINT_EVENTID,
    WMI_10_4_PDEV_QVIT_EVENTID,
    WMI_10_4_WLAN_PROFILE_DATA_EVENTID,
    WMI_10_4_RTT_MEASUREMENT_REPORT_EVENTID,
    WMI_10_4_TSF_MEASUREMENT_REPORT_EVENTID,
    WMI_10_4_RTT_ERROR_REPORT_EVENTID,
    WMI_10_4_RTT_KEEPALIVE_EVENTID,
    WMI_10_4_OEM_CAPABILITY_EVENTID,
    WMI_10_4_OEM_MEASUREMENT_REPORT_EVENTID,
    WMI_10_4_OEM_ERROR_REPORT_EVENTID,
    WMI_10_4_NAN_EVENTID,
    WMI_10_4_WOW_WAKEUP_HOST_EVENTID,
    WMI_10_4_GTK_OFFLOAD_STATUS_EVENTID,
    WMI_10_4_GTK_REKEY_FAIL_EVENTID,
    WMI_10_4_DCS_INTERFERENCE_EVENTID,
    WMI_10_4_PDEV_TPC_CONFIG_EVENTID,
    WMI_10_4_CSA_HANDLING_EVENTID,
    WMI_10_4_GPIO_INPUT_EVENTID,
    WMI_10_4_PEER_RATECODE_LIST_EVENTID,
    WMI_10_4_GENERIC_BUFFER_EVENTID,
    WMI_10_4_MCAST_BUF_RELEASE_EVENTID,
    WMI_10_4_MCAST_LIST_AGEOUT_EVENTID,
    WMI_10_4_VDEV_GET_KEEPALIVE_EVENTID,
    WMI_10_4_WDS_PEER_EVENTID,
    WMI_10_4_PEER_STA_PS_STATECHG_EVENTID,
    WMI_10_4_PDEV_FIPS_EVENTID,
    WMI_10_4_TT_STATS_EVENTID,
    WMI_10_4_PDEV_CHANNEL_HOPPING_EVENTID,
    WMI_10_4_PDEV_ANI_CCK_LEVEL_EVENTID,
    WMI_10_4_PDEV_ANI_OFDM_LEVEL_EVENTID,
    WMI_10_4_PDEV_RESERVE_AST_ENTRY_EVENTID,
    WMI_10_4_PDEV_NFCAL_POWER_EVENTID,
    WMI_10_4_PDEV_TPC_EVENTID,
    WMI_10_4_PDEV_GET_AST_INFO_EVENTID,
    WMI_10_4_PDEV_TEMPERATURE_EVENTID,
    WMI_10_4_PDEV_NFCAL_POWER_ALL_CHANNELS_EVENTID,
    WMI_10_4_PDEV_BSS_CHAN_INFO_EVENTID,
    WMI_10_4_MU_REPORT_EVENTID,
    WMI_10_4_PDEV_UTF_EVENTID = WMI_10_4_END_EVENTID - 1,
};

enum wmi_phy_mode {
    MODE_11A        = 0,   /* 11a Mode */
    MODE_11G        = 1,   /* 11b/g Mode */
    MODE_11B        = 2,   /* 11b Mode */
    MODE_11GONLY    = 3,   /* 11g only Mode */
    MODE_11NA_HT20   = 4,  /* 11a HT20 mode */
    MODE_11NG_HT20   = 5,  /* 11g HT20 mode */
    MODE_11NA_HT40   = 6,  /* 11a HT40 mode */
    MODE_11NG_HT40   = 7,  /* 11g HT40 mode */
    MODE_11AC_VHT20 = 8,
    MODE_11AC_VHT40 = 9,
    MODE_11AC_VHT80 = 10,
    /*    MODE_11AC_VHT160 = 11, */
    MODE_11AC_VHT20_2G = 11,
    MODE_11AC_VHT40_2G = 12,
    MODE_11AC_VHT80_2G = 13,
    MODE_11AC_VHT80_80 = 14,
    MODE_11AC_VHT160 = 15,
    MODE_UNKNOWN    = 16,
    MODE_MAX        = 16
};

static inline const char* ath10k_wmi_phymode_str(enum wmi_phy_mode mode) {
    switch (mode) {
    case MODE_11A:
        return "11a";
    case MODE_11G:
        return "11g";
    case MODE_11B:
        return "11b";
    case MODE_11GONLY:
        return "11gonly";
    case MODE_11NA_HT20:
        return "11na-ht20";
    case MODE_11NG_HT20:
        return "11ng-ht20";
    case MODE_11NA_HT40:
        return "11na-ht40";
    case MODE_11NG_HT40:
        return "11ng-ht40";
    case MODE_11AC_VHT20:
        return "11ac-vht20";
    case MODE_11AC_VHT40:
        return "11ac-vht40";
    case MODE_11AC_VHT80:
        return "11ac-vht80";
    case MODE_11AC_VHT160:
        return "11ac-vht160";
    case MODE_11AC_VHT80_80:
        return "11ac-vht80+80";
    case MODE_11AC_VHT20_2G:
        return "11ac-vht20-2g";
    case MODE_11AC_VHT40_2G:
        return "11ac-vht40-2g";
    case MODE_11AC_VHT80_2G:
        return "11ac-vht80-2g";
    case MODE_UNKNOWN:
        /* skip */
        break;

        /* no default handler to allow compiler to check that the
         * enum is fully handled
         */
    };

    return "<unknown>";
}

#define WMI_CHAN_LIST_TAG   0x1
#define WMI_SSID_LIST_TAG   0x2
#define WMI_BSSID_LIST_TAG  0x3
#define WMI_IE_TAG      0x4

struct wmi_channel {
    uint32_t mhz;
    uint32_t band_center_freq1;
    uint32_t band_center_freq2; /* valid for 11ac, 80plus80 */
    union {
        uint32_t flags; /* WMI_CHAN_FLAG_ */
        struct {
            uint8_t mode; /* only 6 LSBs */
        } __PACKED;
    } __PACKED;
    union {
        uint32_t reginfo0;
        struct {
            /* note: power unit is 0.5 dBm */
            uint8_t min_power;
            uint8_t max_power;
            uint8_t reg_power;
            uint8_t reg_classid;
        } __PACKED;
    } __PACKED;
    union {
        uint32_t reginfo1;
        struct {
            uint8_t antenna_max;
            uint8_t max_tx_power;
        } __PACKED;
    } __PACKED;
} __PACKED;

struct wmi_channel_arg {
    uint32_t freq;
    uint32_t band_center_freq1;
    uint32_t band_center_freq2;
    bool passive;
    bool allow_ibss;
    bool allow_ht;
    bool allow_vht;
    bool ht40plus;
    bool chan_radar;
    /* note: power unit is 0.5 dBm */
    uint32_t min_power;
    uint32_t max_power;
    uint32_t max_reg_power;
    uint32_t max_antenna_gain;
    uint32_t reg_class_id;
    enum wmi_phy_mode mode;
};
#endif // NEEDS PORTING

enum wmi_channel_change_cause {
    WMI_CHANNEL_CHANGE_CAUSE_NONE = 0,
    WMI_CHANNEL_CHANGE_CAUSE_CSA,
};

#define WMI_CHAN_FLAG_HT40_PLUS      (1 << 6)
#define WMI_CHAN_FLAG_PASSIVE        (1 << 7)
#define WMI_CHAN_FLAG_ADHOC_ALLOWED  (1 << 8)
#define WMI_CHAN_FLAG_AP_DISABLED    (1 << 9)
#define WMI_CHAN_FLAG_DFS            (1 << 10)
#define WMI_CHAN_FLAG_ALLOW_HT       (1 << 11)
#define WMI_CHAN_FLAG_ALLOW_VHT      (1 << 12)

/* Indicate reason for channel switch */
#define WMI_CHANNEL_CHANGE_CAUSE_CSA (1 << 13)

#define WMI_MAX_SPATIAL_STREAM        3 /* default max ss */

/* HT Capabilities*/
#define WMI_HT_CAP_ENABLED                0x0001   /* HT Enabled/ disabled */
#define WMI_HT_CAP_HT20_SGI               0x0002   /* Short Guard Interval with HT20 */
#define WMI_HT_CAP_DYNAMIC_SMPS           0x0004   /* Dynamic MIMO powersave */
#define WMI_HT_CAP_TX_STBC                0x0008   /* B3 TX STBC */
#define WMI_HT_CAP_TX_STBC_MASK_SHIFT     3
#define WMI_HT_CAP_RX_STBC                0x0030   /* B4-B5 RX STBC */
#define WMI_HT_CAP_RX_STBC_MASK_SHIFT     4
#define WMI_HT_CAP_LDPC                   0x0040   /* LDPC supported */
#define WMI_HT_CAP_L_SIG_TXOP_PROT        0x0080   /* L-SIG TXOP Protection */
#define WMI_HT_CAP_MPDU_DENSITY           0x0700   /* MPDU Density */
#define WMI_HT_CAP_MPDU_DENSITY_MASK_SHIFT 8
#define WMI_HT_CAP_HT40_SGI               0x0800

#define WMI_HT_CAP_DEFAULT_ALL (WMI_HT_CAP_ENABLED       | \
                                WMI_HT_CAP_HT20_SGI      | \
                                WMI_HT_CAP_HT40_SGI      | \
                                WMI_HT_CAP_TX_STBC       | \
                                WMI_HT_CAP_RX_STBC       | \
                                WMI_HT_CAP_LDPC)

/*
 * WMI_VHT_CAP_* these maps to ieee 802.11ac vht capability information
 * field. The fields not defined here are not supported, or reserved.
 * Do not change these masks and if you have to add new one follow the
 * bitmask as specified by 802.11ac draft.
 */

#define WMI_VHT_CAP_MAX_MPDU_LEN_MASK            0x00000003
#define WMI_VHT_CAP_RX_LDPC                      0x00000010
#define WMI_VHT_CAP_SGI_80MHZ                    0x00000020
#define WMI_VHT_CAP_SGI_160MHZ                   0x00000040
#define WMI_VHT_CAP_TX_STBC                      0x00000080
#define WMI_VHT_CAP_RX_STBC_MASK                 0x00000300
#define WMI_VHT_CAP_RX_STBC_MASK_SHIFT           8
#define WMI_VHT_CAP_SU_BFER                      0x00000800
#define WMI_VHT_CAP_SU_BFEE                      0x00001000
#define WMI_VHT_CAP_MAX_CS_ANT_MASK              0x0000E000
#define WMI_VHT_CAP_MAX_CS_ANT_MASK_SHIFT        13
#define WMI_VHT_CAP_MAX_SND_DIM_MASK             0x00070000
#define WMI_VHT_CAP_MAX_SND_DIM_MASK_SHIFT       16
#define WMI_VHT_CAP_MU_BFER                      0x00080000
#define WMI_VHT_CAP_MU_BFEE                      0x00100000
#define WMI_VHT_CAP_MAX_AMPDU_LEN_EXP            0x03800000
#define WMI_VHT_CAP_MAX_AMPDU_LEN_EXP_SHIFT      23
#define WMI_VHT_CAP_RX_FIXED_ANT                 0x10000000
#define WMI_VHT_CAP_TX_FIXED_ANT                 0x20000000

/* The following also refer for max HT AMSDU */
#define WMI_VHT_CAP_MAX_MPDU_LEN_3839            0x00000000
#define WMI_VHT_CAP_MAX_MPDU_LEN_7935            0x00000001
#define WMI_VHT_CAP_MAX_MPDU_LEN_11454           0x00000002

#define WMI_VHT_CAP_DEFAULT_ALL (WMI_VHT_CAP_MAX_MPDU_LEN_11454  | \
                                 WMI_VHT_CAP_RX_LDPC             | \
                                 WMI_VHT_CAP_SGI_80MHZ           | \
                                 WMI_VHT_CAP_TX_STBC             | \
                                 WMI_VHT_CAP_RX_STBC_MASK        | \
                                 WMI_VHT_CAP_MAX_AMPDU_LEN_EXP   | \
                                 WMI_VHT_CAP_RX_FIXED_ANT        | \
                                 WMI_VHT_CAP_TX_FIXED_ANT)

/*
 * Interested readers refer to Rx/Tx MCS Map definition as defined in
 * 802.11ac
 */
#define WMI_VHT_MAX_MCS_4_SS_MASK(r, ss)      ((3 & (r)) << (((ss) - 1) << 1))
#define WMI_VHT_MAX_SUPP_RATE_MASK           0x1fff0000
#define WMI_VHT_MAX_SUPP_RATE_MASK_SHIFT     16

enum {
    REGDMN_MODE_11A              = 0x00001, /* 11a channels */
    REGDMN_MODE_TURBO            = 0x00002, /* 11a turbo-only channels */
    REGDMN_MODE_11B              = 0x00004, /* 11b channels */
    REGDMN_MODE_PUREG            = 0x00008, /* 11g channels (OFDM only) */
    REGDMN_MODE_11G              = 0x00008, /* XXX historical */
    REGDMN_MODE_108G             = 0x00020, /* 11a+Turbo channels */
    REGDMN_MODE_108A             = 0x00040, /* 11g+Turbo channels */
    REGDMN_MODE_XR               = 0x00100, /* XR channels */
    REGDMN_MODE_11A_HALF_RATE    = 0x00200, /* 11A half rate channels */
    REGDMN_MODE_11A_QUARTER_RATE = 0x00400, /* 11A quarter rate channels */
    REGDMN_MODE_11NG_HT20        = 0x00800, /* 11N-G HT20 channels */
    REGDMN_MODE_11NA_HT20        = 0x01000, /* 11N-A HT20 channels */
    REGDMN_MODE_11NG_HT40PLUS    = 0x02000, /* 11N-G HT40 + channels */
    REGDMN_MODE_11NG_HT40MINUS   = 0x04000, /* 11N-G HT40 - channels */
    REGDMN_MODE_11NA_HT40PLUS    = 0x08000, /* 11N-A HT40 + channels */
    REGDMN_MODE_11NA_HT40MINUS   = 0x10000, /* 11N-A HT40 - channels */
    REGDMN_MODE_11AC_VHT20       = 0x20000, /* 5Ghz, VHT20 */
    REGDMN_MODE_11AC_VHT40PLUS   = 0x40000, /* 5Ghz, VHT40 + channels */
    REGDMN_MODE_11AC_VHT40MINUS  = 0x80000, /* 5Ghz  VHT40 - channels */
    REGDMN_MODE_11AC_VHT80       = 0x100000, /* 5Ghz, VHT80 channels */
    REGDMN_MODE_11AC_VHT160      = 0x200000,     /* 5Ghz, VHT160 channels */
    REGDMN_MODE_11AC_VHT80_80    = 0x400000,     /* 5Ghz, VHT80+80 channels */
    REGDMN_MODE_ALL              = 0xffffffff
};

#define REGDMN_CAP1_CHAN_HALF_RATE        0x00000001
#define REGDMN_CAP1_CHAN_QUARTER_RATE     0x00000002
#define REGDMN_CAP1_CHAN_HAL49GHZ         0x00000004

/* regulatory capabilities */
#define REGDMN_EEPROM_EEREGCAP_EN_FCC_MIDBAND   0x0040
#define REGDMN_EEPROM_EEREGCAP_EN_KK_U1_EVEN    0x0080
#define REGDMN_EEPROM_EEREGCAP_EN_KK_U2         0x0100
#define REGDMN_EEPROM_EEREGCAP_EN_KK_MIDBAND    0x0200
#define REGDMN_EEPROM_EEREGCAP_EN_KK_U1_ODD     0x0400
#define REGDMN_EEPROM_EEREGCAP_EN_KK_NEW_11A    0x0800

#if 0 // NEEDS PORTING
struct hal_reg_capabilities {
    /* regdomain value specified in EEPROM */
    uint32_t eeprom_rd;
    /*regdomain */
    uint32_t eeprom_rd_ext;
    /* CAP1 capabilities bit map. */
    uint32_t regcap1;
    /* REGDMN EEPROM CAP. */
    uint32_t regcap2;
    /* REGDMN MODE */
    uint32_t wireless_modes;
    uint32_t low_2ghz_chan;
    uint32_t high_2ghz_chan;
    uint32_t low_5ghz_chan;
    uint32_t high_5ghz_chan;
} __PACKED;

enum wlan_mode_capability {
    WHAL_WLAN_11A_CAPABILITY   = 0x1,
    WHAL_WLAN_11G_CAPABILITY   = 0x2,
    WHAL_WLAN_11AG_CAPABILITY  = 0x3,
};

/* structure used by FW for requesting host memory */
struct wlan_host_mem_req {
    /* ID of the request */
    uint32_t req_id;
    /* size of the  of each unit */
    uint32_t unit_size;
    /* flags to  indicate that
     * the number units is dependent
     * on number of resources(num vdevs num peers .. etc)
     */
    uint32_t num_unit_info;
    /*
     * actual number of units to allocate . if flags in the num_unit_info
     * indicate that number of units is tied to number of a particular
     * resource to allocate then  num_units filed is set to 0 and host
     * will derive the number units from number of the resources it is
     * requesting.
     */
    uint32_t num_units;
} __PACKED;

/*
 * The following struct holds optional payload for
 * wmi_service_ready_event,e.g., 11ac pass some of the
 * device capability to the host.
 */
struct wmi_service_ready_event {
    uint32_t sw_version;
    uint32_t sw_version_1;
    uint32_t abi_version;
    /* WMI_PHY_CAPABILITY */
    uint32_t phy_capability;
    /* Maximum number of frag table entries that SW will populate less 1 */
    uint32_t max_frag_entry;
    uint32_t wmi_service_bitmap[16];
    uint32_t num_rf_chains;
    /*
     * The following field is only valid for service type
     * WMI_SERVICE_11AC
     */
    uint32_t ht_cap_info; /* WMI HT Capability */
    uint32_t vht_cap_info; /* VHT capability info field of 802.11ac */
    uint32_t vht_supp_mcs; /* VHT Supported MCS Set field Rx/Tx same */
    uint32_t hw_min_tx_power;
    uint32_t hw_max_tx_power;
    struct hal_reg_capabilities hal_reg_capabilities;
    uint32_t sys_cap_info;
    uint32_t min_pkt_size_enable; /* Enterprise mode short pkt enable */
    /*
     * Max beacon and Probe Response IE offload size
     * (includes optional P2P IEs)
     */
    uint32_t max_bcn_ie_size;
    /*
     * request to host to allocate a chuck of memory and pss it down to FW
     * via WM_INIT. FW uses this as FW extesnsion memory for saving its
     * data structures. Only valid for low latency interfaces like PCIE
     * where FW can access this memory directly (or) by DMA.
     */
    uint32_t num_mem_reqs;
    struct wlan_host_mem_req mem_reqs[0];
} __PACKED;

/* This is the definition from 10.X firmware branch */
struct wmi_10x_service_ready_event {
    uint32_t sw_version;
    uint32_t abi_version;

    /* WMI_PHY_CAPABILITY */
    uint32_t phy_capability;

    /* Maximum number of frag table entries that SW will populate less 1 */
    uint32_t max_frag_entry;
    uint32_t wmi_service_bitmap[16];
    uint32_t num_rf_chains;

    /*
     * The following field is only valid for service type
     * WMI_SERVICE_11AC
     */
    uint32_t ht_cap_info; /* WMI HT Capability */
    uint32_t vht_cap_info; /* VHT capability info field of 802.11ac */
    uint32_t vht_supp_mcs; /* VHT Supported MCS Set field Rx/Tx same */
    uint32_t hw_min_tx_power;
    uint32_t hw_max_tx_power;

    struct hal_reg_capabilities hal_reg_capabilities;

    uint32_t sys_cap_info;
    uint32_t min_pkt_size_enable; /* Enterprise mode short pkt enable */

    /*
     * request to host to allocate a chuck of memory and pss it down to FW
     * via WM_INIT. FW uses this as FW extesnsion memory for saving its
     * data structures. Only valid for low latency interfaces like PCIE
     * where FW can access this memory directly (or) by DMA.
     */
    uint32_t num_mem_reqs;

    struct wlan_host_mem_req mem_reqs[0];
} __PACKED;

#define WMI_SERVICE_READY_TIMEOUT (ZX_SEC(5))
#define WMI_UNIFIED_READY_TIMEOUT (ZX_SEC(5))

struct wmi_ready_event {
    uint32_t sw_version;
    uint32_t abi_version;
    struct wmi_mac_addr mac_addr;
    uint32_t status;
} __PACKED;

struct wmi_resource_config {
    /* number of virtual devices (VAPs) to support */
    uint32_t num_vdevs;

    /* number of peer nodes to support */
    uint32_t num_peers;

    /*
     * In offload mode target supports features like WOW, chatter and
     * other protocol offloads. In order to support them some
     * functionalities like reorder buffering, PN checking need to be
     * done in target. This determines maximum number of peers supported
     * by target in offload mode
     */
    uint32_t num_offload_peers;

    /* For target-based RX reordering */
    uint32_t num_offload_reorder_bufs;

    /* number of keys per peer */
    uint32_t num_peer_keys;

    /* total number of TX/RX data TIDs */
    uint32_t num_tids;

    /*
     * max skid for resolving hash collisions
     *
     *   The address search table is sparse, so that if two MAC addresses
     *   result in the same hash value, the second of these conflicting
     *   entries can slide to the next index in the address search table,
     *   and use it, if it is unoccupied.  This ast_skid_limit parameter
     *   specifies the upper bound on how many subsequent indices to search
     *   over to find an unoccupied space.
     */
    uint32_t ast_skid_limit;

    /*
     * the nominal chain mask for transmit
     *
     *   The chain mask may be modified dynamically, e.g. to operate AP
     *   tx with a reduced number of chains if no clients are associated.
     *   This configuration parameter specifies the nominal chain-mask that
     *   should be used when not operating with a reduced set of tx chains.
     */
    uint32_t tx_chain_mask;

    /*
     * the nominal chain mask for receive
     *
     *   The chain mask may be modified dynamically, e.g. for a client
     *   to use a reduced number of chains for receive if the traffic to
     *   the client is low enough that it doesn't require downlink MIMO
     *   or antenna diversity.
     *   This configuration parameter specifies the nominal chain-mask that
     *   should be used when not operating with a reduced set of rx chains.
     */
    uint32_t rx_chain_mask;

    /*
     * what rx reorder timeout (ms) to use for the AC
     *
     *   Each WMM access class (voice, video, best-effort, background) will
     *   have its own timeout value to dictate how long to wait for missing
     *   rx MPDUs to arrive before flushing subsequent MPDUs that have
     *   already been received.
     *   This parameter specifies the timeout in milliseconds for each
     *   class.
     */
    uint32_t rx_timeout_pri_vi;
    uint32_t rx_timeout_pri_vo;
    uint32_t rx_timeout_pri_be;
    uint32_t rx_timeout_pri_bk;

    /*
     * what mode the rx should decap packets to
     *
     *   MAC can decap to RAW (no decap), native wifi or Ethernet types
     *   THis setting also determines the default TX behavior, however TX
     *   behavior can be modified on a per VAP basis during VAP init
     */
    uint32_t rx_decap_mode;

    /* what is the maximum number of scan requests that can be queued */
    uint32_t scan_max_pending_reqs;

    /* maximum VDEV that could use BMISS offload */
    uint32_t bmiss_offload_max_vdev;

    /* maximum VDEV that could use offload roaming */
    uint32_t roam_offload_max_vdev;

    /* maximum AP profiles that would push to offload roaming */
    uint32_t roam_offload_max_ap_profiles;

    /*
     * how many groups to use for mcast->ucast conversion
     *
     *   The target's WAL maintains a table to hold information regarding
     *   which peers belong to a given multicast group, so that if
     *   multicast->unicast conversion is enabled, the target can convert
     *   multicast tx frames to a series of unicast tx frames, to each
     *   peer within the multicast group.
         This num_mcast_groups configuration parameter tells the target how
     *   many multicast groups to provide storage for within its multicast
     *   group membership table.
     */
    uint32_t num_mcast_groups;

    /*
     * size to alloc for the mcast membership table
     *
     *   This num_mcast_table_elems configuration parameter tells the
     *   target how many peer elements it needs to provide storage for in
     *   its multicast group membership table.
     *   These multicast group membership table elements are shared by the
     *   multicast groups stored within the table.
     */
    uint32_t num_mcast_table_elems;

    /*
     * whether/how to do multicast->unicast conversion
     *
     *   This configuration parameter specifies whether the target should
     *   perform multicast --> unicast conversion on transmit, and if so,
     *   what to do if it finds no entries in its multicast group
     *   membership table for the multicast IP address in the tx frame.
     *   Configuration value:
     *   0 -> Do not perform multicast to unicast conversion.
     *   1 -> Convert multicast frames to unicast, if the IP multicast
     *        address from the tx frame is found in the multicast group
     *        membership table.  If the IP multicast address is not found,
     *        drop the frame.
     *   2 -> Convert multicast frames to unicast, if the IP multicast
     *        address from the tx frame is found in the multicast group
     *        membership table.  If the IP multicast address is not found,
     *        transmit the frame as multicast.
     */
    uint32_t mcast2ucast_mode;

    /*
     * how much memory to allocate for a tx PPDU dbg log
     *
     *   This parameter controls how much memory the target will allocate
     *   to store a log of tx PPDU meta-information (how large the PPDU
     *   was, when it was sent, whether it was successful, etc.)
     */
    uint32_t tx_dbg_log_size;

    /* how many AST entries to be allocated for WDS */
    uint32_t num_wds_entries;

    /*
     * MAC DMA burst size, e.g., For target PCI limit can be
     * 0 -default, 1 256B
     */
    uint32_t dma_burst_size;

    /*
     * Fixed delimiters to be inserted after every MPDU to
     * account for interface latency to avoid underrun.
     */
    uint32_t mac_aggr_delim;

    /*
     *   determine whether target is responsible for detecting duplicate
     *   non-aggregate MPDU and timing out stale fragments.
     *
     *   A-MPDU reordering is always performed on the target.
     *
     *   0: target responsible for frag timeout and dup checking
     *   1: host responsible for frag timeout and dup checking
     */
    uint32_t rx_skip_defrag_timeout_dup_detection_check;

    /*
     * Configuration for VoW :
     * No of Video Nodes to be supported
     * and Max no of descriptors for each Video link (node).
     */
    uint32_t vow_config;

    /* maximum VDEV that could use GTK offload */
    uint32_t gtk_offload_max_vdev;

    /* Number of msdu descriptors target should use */
    uint32_t num_msdu_desc;

    /*
     * Max. number of Tx fragments per MSDU
     *  This parameter controls the max number of Tx fragments per MSDU.
     *  This is sent by the target as part of the WMI_SERVICE_READY event
     *  and is overridden by the OS shim as required.
     */
    uint32_t max_frag_entries;
} __PACKED;

struct wmi_resource_config_10x {
    /* number of virtual devices (VAPs) to support */
    uint32_t num_vdevs;

    /* number of peer nodes to support */
    uint32_t num_peers;

    /* number of keys per peer */
    uint32_t num_peer_keys;

    /* total number of TX/RX data TIDs */
    uint32_t num_tids;

    /*
     * max skid for resolving hash collisions
     *
     *   The address search table is sparse, so that if two MAC addresses
     *   result in the same hash value, the second of these conflicting
     *   entries can slide to the next index in the address search table,
     *   and use it, if it is unoccupied.  This ast_skid_limit parameter
     *   specifies the upper bound on how many subsequent indices to search
     *   over to find an unoccupied space.
     */
    uint32_t ast_skid_limit;

    /*
     * the nominal chain mask for transmit
     *
     *   The chain mask may be modified dynamically, e.g. to operate AP
     *   tx with a reduced number of chains if no clients are associated.
     *   This configuration parameter specifies the nominal chain-mask that
     *   should be used when not operating with a reduced set of tx chains.
     */
    uint32_t tx_chain_mask;

    /*
     * the nominal chain mask for receive
     *
     *   The chain mask may be modified dynamically, e.g. for a client
     *   to use a reduced number of chains for receive if the traffic to
     *   the client is low enough that it doesn't require downlink MIMO
     *   or antenna diversity.
     *   This configuration parameter specifies the nominal chain-mask that
     *   should be used when not operating with a reduced set of rx chains.
     */
    uint32_t rx_chain_mask;

    /*
     * what rx reorder timeout (ms) to use for the AC
     *
     *   Each WMM access class (voice, video, best-effort, background) will
     *   have its own timeout value to dictate how long to wait for missing
     *   rx MPDUs to arrive before flushing subsequent MPDUs that have
     *   already been received.
     *   This parameter specifies the timeout in milliseconds for each
     *   class.
     */
    uint32_t rx_timeout_pri_vi;
    uint32_t rx_timeout_pri_vo;
    uint32_t rx_timeout_pri_be;
    uint32_t rx_timeout_pri_bk;

    /*
     * what mode the rx should decap packets to
     *
     *   MAC can decap to RAW (no decap), native wifi or Ethernet types
     *   THis setting also determines the default TX behavior, however TX
     *   behavior can be modified on a per VAP basis during VAP init
     */
    uint32_t rx_decap_mode;

    /* what is the maximum number of scan requests that can be queued */
    uint32_t scan_max_pending_reqs;

    /* maximum VDEV that could use BMISS offload */
    uint32_t bmiss_offload_max_vdev;

    /* maximum VDEV that could use offload roaming */
    uint32_t roam_offload_max_vdev;

    /* maximum AP profiles that would push to offload roaming */
    uint32_t roam_offload_max_ap_profiles;

    /*
     * how many groups to use for mcast->ucast conversion
     *
     *   The target's WAL maintains a table to hold information regarding
     *   which peers belong to a given multicast group, so that if
     *   multicast->unicast conversion is enabled, the target can convert
     *   multicast tx frames to a series of unicast tx frames, to each
     *   peer within the multicast group.
         This num_mcast_groups configuration parameter tells the target how
     *   many multicast groups to provide storage for within its multicast
     *   group membership table.
     */
    uint32_t num_mcast_groups;

    /*
     * size to alloc for the mcast membership table
     *
     *   This num_mcast_table_elems configuration parameter tells the
     *   target how many peer elements it needs to provide storage for in
     *   its multicast group membership table.
     *   These multicast group membership table elements are shared by the
     *   multicast groups stored within the table.
     */
    uint32_t num_mcast_table_elems;

    /*
     * whether/how to do multicast->unicast conversion
     *
     *   This configuration parameter specifies whether the target should
     *   perform multicast --> unicast conversion on transmit, and if so,
     *   what to do if it finds no entries in its multicast group
     *   membership table for the multicast IP address in the tx frame.
     *   Configuration value:
     *   0 -> Do not perform multicast to unicast conversion.
     *   1 -> Convert multicast frames to unicast, if the IP multicast
     *        address from the tx frame is found in the multicast group
     *        membership table.  If the IP multicast address is not found,
     *        drop the frame.
     *   2 -> Convert multicast frames to unicast, if the IP multicast
     *        address from the tx frame is found in the multicast group
     *        membership table.  If the IP multicast address is not found,
     *        transmit the frame as multicast.
     */
    uint32_t mcast2ucast_mode;

    /*
     * how much memory to allocate for a tx PPDU dbg log
     *
     *   This parameter controls how much memory the target will allocate
     *   to store a log of tx PPDU meta-information (how large the PPDU
     *   was, when it was sent, whether it was successful, etc.)
     */
    uint32_t tx_dbg_log_size;

    /* how many AST entries to be allocated for WDS */
    uint32_t num_wds_entries;

    /*
     * MAC DMA burst size, e.g., For target PCI limit can be
     * 0 -default, 1 256B
     */
    uint32_t dma_burst_size;

    /*
     * Fixed delimiters to be inserted after every MPDU to
     * account for interface latency to avoid underrun.
     */
    uint32_t mac_aggr_delim;

    /*
     *   determine whether target is responsible for detecting duplicate
     *   non-aggregate MPDU and timing out stale fragments.
     *
     *   A-MPDU reordering is always performed on the target.
     *
     *   0: target responsible for frag timeout and dup checking
     *   1: host responsible for frag timeout and dup checking
     */
    uint32_t rx_skip_defrag_timeout_dup_detection_check;

    /*
     * Configuration for VoW :
     * No of Video Nodes to be supported
     * and Max no of descriptors for each Video link (node).
     */
    uint32_t vow_config;

    /* Number of msdu descriptors target should use */
    uint32_t num_msdu_desc;

    /*
     * Max. number of Tx fragments per MSDU
     *  This parameter controls the max number of Tx fragments per MSDU.
     *  This is sent by the target as part of the WMI_SERVICE_READY event
     *  and is overridden by the OS shim as required.
     */
    uint32_t max_frag_entries;
} __PACKED;

enum wmi_10_2_feature_mask {
    WMI_10_2_RX_BATCH_MODE = BIT(0),
    WMI_10_2_ATF_CONFIG    = BIT(1),
    WMI_10_2_COEX_GPIO     = BIT(3),
    WMI_10_2_BSS_CHAN_INFO = BIT(6),
    WMI_10_2_PEER_STATS    = BIT(7),
};

struct wmi_resource_config_10_2 {
    struct wmi_resource_config_10x common;
    uint32_t max_peer_ext_stats;
    uint32_t smart_ant_cap; /* 0-disable, 1-enable */
    uint32_t bk_min_free;
    uint32_t be_min_free;
    uint32_t vi_min_free;
    uint32_t vo_min_free;
    uint32_t feature_mask;
} __PACKED;

#define NUM_UNITS_IS_NUM_VDEVS         BIT(0)
#define NUM_UNITS_IS_NUM_PEERS         BIT(1)
#define NUM_UNITS_IS_NUM_ACTIVE_PEERS  BIT(2)

struct wmi_resource_config_10_4 {
    /* Number of virtual devices (VAPs) to support */
    uint32_t num_vdevs;

    /* Number of peer nodes to support */
    uint32_t num_peers;

    /* Number of active peer nodes to support */
    uint32_t num_active_peers;

    /* In offload mode, target supports features like WOW, chatter and other
     * protocol offloads. In order to support them some functionalities like
     * reorder buffering, PN checking need to be done in target.
     * This determines maximum number of peers supported by target in
     * offload mode.
     */
    uint32_t num_offload_peers;

    /* Number of reorder buffers available for doing target based reorder
     * Rx reorder buffering
     */
    uint32_t num_offload_reorder_buffs;

    /* Number of keys per peer */
    uint32_t num_peer_keys;

    /* Total number of TX/RX data TIDs */
    uint32_t num_tids;

    /* Max skid for resolving hash collisions.
     * The address search table is sparse, so that if two MAC addresses
     * result in the same hash value, the second of these conflicting
     * entries can slide to the next index in the address search table,
     * and use it, if it is unoccupied.  This ast_skid_limit parameter
     * specifies the upper bound on how many subsequent indices to search
     * over to find an unoccupied space.
     */
    uint32_t ast_skid_limit;

    /* The nominal chain mask for transmit.
     * The chain mask may be modified dynamically, e.g. to operate AP tx
     * with a reduced number of chains if no clients are associated.
     * This configuration parameter specifies the nominal chain-mask that
     * should be used when not operating with a reduced set of tx chains.
     */
    uint32_t tx_chain_mask;

    /* The nominal chain mask for receive.
     * The chain mask may be modified dynamically, e.g. for a client to use
     * a reduced number of chains for receive if the traffic to the client
     * is low enough that it doesn't require downlink MIMO or antenna
     * diversity. This configuration parameter specifies the nominal
     * chain-mask that should be used when not operating with a reduced
     * set of rx chains.
     */
    uint32_t rx_chain_mask;

    /* What rx reorder timeout (ms) to use for the AC.
     * Each WMM access class (voice, video, best-effort, background) will
     * have its own timeout value to dictate how long to wait for missing
     * rx MPDUs to arrive before flushing subsequent MPDUs that have already
     * been received. This parameter specifies the timeout in milliseconds
     * for each class.
     */
    uint32_t rx_timeout_pri[4];

    /* What mode the rx should decap packets to.
     * MAC can decap to RAW (no decap), native wifi or Ethernet types.
     * This setting also determines the default TX behavior, however TX
     * behavior can be modified on a per VAP basis during VAP init
     */
    uint32_t rx_decap_mode;

    uint32_t scan_max_pending_req;

    uint32_t bmiss_offload_max_vdev;

    uint32_t roam_offload_max_vdev;

    uint32_t roam_offload_max_ap_profiles;

    /* How many groups to use for mcast->ucast conversion.
     * The target's WAL maintains a table to hold information regarding
     * which peers belong to a given multicast group, so that if
     * multicast->unicast conversion is enabled, the target can convert
     * multicast tx frames to a series of unicast tx frames, to each peer
     * within the multicast group. This num_mcast_groups configuration
     * parameter tells the target how many multicast groups to provide
     * storage for within its multicast group membership table.
     */
    uint32_t num_mcast_groups;

    /* Size to alloc for the mcast membership table.
     * This num_mcast_table_elems configuration parameter tells the target
     * how many peer elements it needs to provide storage for in its
     * multicast group membership table. These multicast group membership
     * table elements are shared by the multicast groups stored within
     * the table.
     */
    uint32_t num_mcast_table_elems;

    /* Whether/how to do multicast->unicast conversion.
     * This configuration parameter specifies whether the target should
     * perform multicast --> unicast conversion on transmit, and if so,
     * what to do if it finds no entries in its multicast group membership
     * table for the multicast IP address in the tx frame.
     * Configuration value:
     * 0 -> Do not perform multicast to unicast conversion.
     * 1 -> Convert multicast frames to unicast, if the IP multicast address
     *      from the tx frame is found in the multicast group membership
     *      table.  If the IP multicast address is not found, drop the frame
     * 2 -> Convert multicast frames to unicast, if the IP multicast address
     *      from the tx frame is found in the multicast group membership
     *      table.  If the IP multicast address is not found, transmit the
     *      frame as multicast.
     */
    uint32_t mcast2ucast_mode;

    /* How much memory to allocate for a tx PPDU dbg log.
     * This parameter controls how much memory the target will allocate to
     * store a log of tx PPDU meta-information (how large the PPDU was,
     * when it was sent, whether it was successful, etc.)
     */
    uint32_t tx_dbg_log_size;

    /* How many AST entries to be allocated for WDS */
    uint32_t num_wds_entries;

    /* MAC DMA burst size. 0 -default, 1 -256B */
    uint32_t dma_burst_size;

    /* Fixed delimiters to be inserted after every MPDU to account for
     * interface latency to avoid underrun.
     */
    uint32_t mac_aggr_delim;

    /* Determine whether target is responsible for detecting duplicate
     * non-aggregate MPDU and timing out stale fragments. A-MPDU reordering
     * is always performed on the target.
     *
     * 0: target responsible for frag timeout and dup checking
     * 1: host responsible for frag timeout and dup checking
     */
    uint32_t rx_skip_defrag_timeout_dup_detection_check;

    /* Configuration for VoW : No of Video nodes to be supported and max
     * no of descriptors for each video link (node).
     */
    uint32_t vow_config;

    /* Maximum vdev that could use gtk offload */
    uint32_t gtk_offload_max_vdev;

    /* Number of msdu descriptors target should use */
    uint32_t num_msdu_desc;

    /* Max number of tx fragments per MSDU.
     * This parameter controls the max number of tx fragments per MSDU.
     * This will passed by target as part of the WMI_SERVICE_READY event
     * and is overridden by the OS shim as required.
     */
    uint32_t max_frag_entries;

    /* Max number of extended peer stats.
     * This parameter controls the max number of peers for which extended
     * statistics are supported by target
     */
    uint32_t max_peer_ext_stats;

    /* Smart antenna capabilities information.
     * 1 - Smart antenna is enabled
     * 0 - Smart antenna is disabled
     * In future this can contain smart antenna specific capabilities.
     */
    uint32_t smart_ant_cap;

    /* User can configure the buffers allocated for each AC (BE, BK, VI, VO)
     * during init.
     */
    uint32_t bk_minfree;
    uint32_t be_minfree;
    uint32_t vi_minfree;
    uint32_t vo_minfree;

    /* Rx batch mode capability.
     * 1 - Rx batch mode enabled
     * 0 - Rx batch mode disabled
     */
    uint32_t rx_batchmode;

    /* Thermal throttling capability.
     * 1 - Capable of thermal throttling
     * 0 - Not capable of thermal throttling
     */
    uint32_t tt_support;

    /* ATF configuration.
     * 1  - Enable ATF
     * 0  - Disable ATF
     */
    uint32_t atf_config;

    /* Configure padding to manage IP header un-alignment
     * 1  - Enable padding
     * 0  - Disable padding
     */
    uint32_t iphdr_pad_config;

    /* qwrap configuration (bits 15-0)
     * 1  - This is qwrap configuration
     * 0  - This is not qwrap
     *
     * Bits 31-16 is alloc_frag_desc_for_data_pkt (1 enables, 0 disables)
     * In order to get ack-RSSI reporting and to specify the tx-rate for
     * individual frames, this option must be enabled.  This uses an extra
     * 4 bytes per tx-msdu descriptor, so don't enable it unless you need it.
     */
    uint32_t qwrap_config;
} __PACKED;

/**
 * enum wmi_10_4_feature_mask - WMI 10.4 feature enable/disable flags
 * @WMI_10_4_LTEU_SUPPORT: LTEU config
 * @WMI_10_4_COEX_GPIO_SUPPORT: COEX GPIO config
 * @WMI_10_4_AUX_RADIO_SPECTRAL_INTF: AUX Radio Enhancement for spectral scan
 * @WMI_10_4_AUX_RADIO_CHAN_LOAD_INTF: AUX Radio Enhancement for chan load scan
 * @WMI_10_4_BSS_CHANNEL_INFO_64: BSS channel info stats
 * @WMI_10_4_PEER_STATS: Per station stats
 */
enum wmi_10_4_feature_mask {
    WMI_10_4_LTEU_SUPPORT           = BIT(0),
    WMI_10_4_COEX_GPIO_SUPPORT      = BIT(1),
    WMI_10_4_AUX_RADIO_SPECTRAL_INTF    = BIT(2),
    WMI_10_4_AUX_RADIO_CHAN_LOAD_INTF   = BIT(3),
    WMI_10_4_BSS_CHANNEL_INFO_64        = BIT(4),
    WMI_10_4_PEER_STATS         = BIT(5),
};

struct wmi_ext_resource_config_10_4_cmd {
    /* contains enum wmi_host_platform_type */
    uint32_t host_platform_config;
    /* see enum wmi_10_4_feature_mask */
    uint32_t fw_feature_bitmap;
};

/* strucutre describing host memory chunk. */
struct host_memory_chunk {
    /* id of the request that is passed up in service ready */
    uint32_t req_id;
    /* the physical address the memory chunk */
    uint32_t ptr;
    /* size of the chunk */
    uint32_t size;
} __PACKED;

struct wmi_host_mem_chunks {
    uint32_t count;
    /* some fw revisions require at least 1 chunk regardless of count */
    struct host_memory_chunk items[1];
} __PACKED;

struct wmi_init_cmd {
    struct wmi_resource_config resource_config;
    struct wmi_host_mem_chunks mem_chunks;
} __PACKED;

/* _10x structure is from 10.X FW API */
struct wmi_init_cmd_10x {
    struct wmi_resource_config_10x resource_config;
    struct wmi_host_mem_chunks mem_chunks;
} __PACKED;

struct wmi_init_cmd_10_2 {
    struct wmi_resource_config_10_2 resource_config;
    struct wmi_host_mem_chunks mem_chunks;
} __PACKED;

struct wmi_init_cmd_10_4 {
    struct wmi_resource_config_10_4 resource_config;
    struct wmi_host_mem_chunks mem_chunks;
} __PACKED;

struct wmi_chan_list_entry {
    uint16_t freq;
    uint8_t phy_mode; /* valid for 10.2 only */
    uint8_t reserved;
} __PACKED;

/* TLV for channel list */
struct wmi_chan_list {
    uint32_t tag; /* WMI_CHAN_LIST_TAG */
    uint32_t num_chan;
    struct wmi_chan_list_entry channel_list[0];
} __PACKED;

struct wmi_bssid_list {
    uint32_t tag; /* WMI_BSSID_LIST_TAG */
    uint32_t num_bssid;
    struct wmi_mac_addr bssid_list[0];
} __PACKED;

struct wmi_ie_data {
    uint32_t tag; /* WMI_IE_TAG */
    uint32_t ie_len;
    uint8_t ie_data[0];
} __PACKED;

struct wmi_ssid {
    uint32_t ssid_len;
    uint8_t ssid[32];
} __PACKED;

struct wmi_ssid_list {
    uint32_t tag; /* WMI_SSID_LIST_TAG */
    uint32_t num_ssids;
    struct wmi_ssid ssids[0];
} __PACKED;

/* prefix used by scan requestor ids on the host */
#define WMI_HOST_SCAN_REQUESTOR_ID_PREFIX 0xA000

/* prefix used by scan request ids generated on the host */
/* host cycles through the lower 12 bits to generate ids */
#define WMI_HOST_SCAN_REQ_ID_PREFIX 0xA000

#define WLAN_SCAN_PARAMS_MAX_SSID    16
#define WLAN_SCAN_PARAMS_MAX_BSSID   4
#define WLAN_SCAN_PARAMS_MAX_IE_LEN  256

/* Values lower than this may be refused by some firmware revisions with a scan
 * completion with a timedout reason.
 */
#define WMI_SCAN_CHAN_MIN_TIME_MSEC 40

/* Scan priority numbers must be sequential, starting with 0 */
enum wmi_scan_priority {
    WMI_SCAN_PRIORITY_VERY_LOW = 0,
    WMI_SCAN_PRIORITY_LOW,
    WMI_SCAN_PRIORITY_MEDIUM,
    WMI_SCAN_PRIORITY_HIGH,
    WMI_SCAN_PRIORITY_VERY_HIGH,
    WMI_SCAN_PRIORITY_COUNT   /* number of priorities supported */
};

struct wmi_start_scan_common {
    /* Scan ID */
    uint32_t scan_id;
    /* Scan requestor ID */
    uint32_t scan_req_id;
    /* VDEV id(interface) that is requesting scan */
    uint32_t vdev_id;
    /* Scan Priority, input to scan scheduler */
    uint32_t scan_priority;
    /* Scan events subscription */
    uint32_t notify_scan_events;
    /* dwell time in msec on active channels */
    uint32_t dwell_time_active;
    /* dwell time in msec on passive channels */
    uint32_t dwell_time_passive;
    /*
     * min time in msec on the BSS channel,only valid if atleast one
     * VDEV is active
     */
    uint32_t min_rest_time;
    /*
     * max rest time in msec on the BSS channel,only valid if at least
     * one VDEV is active
     */
    /*
     * the scanner will rest on the bss channel at least min_rest_time
     * after min_rest_time the scanner will start checking for tx/rx
     * activity on all VDEVs. if there is no activity the scanner will
     * switch to off channel. if there is activity the scanner will let
     * the radio on the bss channel until max_rest_time expires.at
     * max_rest_time scanner will switch to off channel irrespective of
     * activity. activity is determined by the idle_time parameter.
     */
    uint32_t max_rest_time;
    /*
     * time before sending next set of probe requests.
     * The scanner keeps repeating probe requests transmission with
     * period specified by repeat_probe_time.
     * The number of probe requests specified depends on the ssid_list
     * and bssid_list
     */
    uint32_t repeat_probe_time;
    /* time in msec between 2 consequetive probe requests with in a set. */
    uint32_t probe_spacing_time;
    /*
     * data inactivity time in msec on bss channel that will be used by
     * scanner for measuring the inactivity.
     */
    uint32_t idle_time;
    /* maximum time in msec allowed for scan  */
    uint32_t max_scan_time;
    /*
     * delay in msec before sending first probe request after switching
     * to a channel
     */
    uint32_t probe_delay;
    /* Scan control flags */
    uint32_t scan_ctrl_flags;
} __PACKED;

struct wmi_start_scan_tlvs {
    /* TLV parameters. These includes channel list, ssid list, bssid list,
     * extra ies.
     */
    uint8_t tlvs[0];
} __PACKED;

struct wmi_start_scan_cmd {
    struct wmi_start_scan_common common;
    uint32_t burst_duration_ms;
    struct wmi_start_scan_tlvs tlvs;
} __PACKED;

/* This is the definition from 10.X firmware branch */
struct wmi_10x_start_scan_cmd {
    struct wmi_start_scan_common common;
    struct wmi_start_scan_tlvs tlvs;
} __PACKED;

struct wmi_ssid_arg {
    int len;
    const uint8_t* ssid;
};

struct wmi_bssid_arg {
    const uint8_t* bssid;
};

struct wmi_start_scan_arg {
    uint32_t scan_id;
    uint32_t scan_req_id;
    uint32_t vdev_id;
    uint32_t scan_priority;
    uint32_t notify_scan_events;
    uint32_t dwell_time_active;
    uint32_t dwell_time_passive;
    uint32_t min_rest_time;
    uint32_t max_rest_time;
    uint32_t repeat_probe_time;
    uint32_t probe_spacing_time;
    uint32_t idle_time;
    uint32_t max_scan_time;
    uint32_t probe_delay;
    uint32_t scan_ctrl_flags;
    uint32_t burst_duration_ms;

    uint32_t ie_len;
    uint32_t n_channels;
    uint32_t n_ssids;
    uint32_t n_bssids;

    uint8_t ie[WLAN_SCAN_PARAMS_MAX_IE_LEN];
    uint16_t channels[64];
    struct wmi_ssid_arg ssids[WLAN_SCAN_PARAMS_MAX_SSID];
    struct wmi_bssid_arg bssids[WLAN_SCAN_PARAMS_MAX_BSSID];
};

/* scan control flags */

/* passively scan all channels including active channels */
#define WMI_SCAN_FLAG_PASSIVE        0x1
/* add wild card ssid probe request even though ssid_list is specified. */
#define WMI_SCAN_ADD_BCAST_PROBE_REQ 0x2
/* add cck rates to rates/xrate ie for the generated probe request */
#define WMI_SCAN_ADD_CCK_RATES 0x4
/* add ofdm rates to rates/xrate ie for the generated probe request */
#define WMI_SCAN_ADD_OFDM_RATES 0x8
/* To enable indication of Chan load and Noise floor to host */
#define WMI_SCAN_CHAN_STAT_EVENT 0x10
/* Filter Probe request frames  */
#define WMI_SCAN_FILTER_PROBE_REQ 0x20
/* When set, DFS channels will not be scanned */
#define WMI_SCAN_BYPASS_DFS_CHN 0x40
/* Different FW scan engine may choose to bail out on errors.
 * Allow the driver to have influence over that.
 */
#define WMI_SCAN_CONTINUE_ON_ERROR 0x80

/* WMI_SCAN_CLASS_MASK must be the same value as IEEE80211_SCAN_CLASS_MASK */
#define WMI_SCAN_CLASS_MASK 0xFF000000

enum wmi_stop_scan_type {
    WMI_SCAN_STOP_ONE   = 0x00000000, /* stop by scan_id */
    WMI_SCAN_STOP_VDEV_ALL  = 0x01000000, /* stop by vdev_id */
    WMI_SCAN_STOP_ALL   = 0x04000000, /* stop all scans */
};

struct wmi_stop_scan_cmd {
    uint32_t scan_req_id;
    uint32_t scan_id;
    uint32_t req_type;
    uint32_t vdev_id;
} __PACKED;

struct wmi_stop_scan_arg {
    uint32_t req_id;
    enum wmi_stop_scan_type req_type;
    union {
        uint32_t scan_id;
        uint32_t vdev_id;
    } u;
};

struct wmi_scan_chan_list_cmd {
    uint32_t num_scan_chans;
    struct wmi_channel chan_info[0];
} __PACKED;

struct wmi_scan_chan_list_arg {
    uint32_t n_channels;
    struct wmi_channel_arg* channels;
};

enum wmi_bss_filter {
    WMI_BSS_FILTER_NONE = 0,        /* no beacons forwarded */
    WMI_BSS_FILTER_ALL,             /* all beacons forwarded */
    WMI_BSS_FILTER_PROFILE,         /* only beacons matching profile */
    WMI_BSS_FILTER_ALL_BUT_PROFILE, /* all but beacons matching profile */
    WMI_BSS_FILTER_CURRENT_BSS,     /* only beacons matching current BSS */
    WMI_BSS_FILTER_ALL_BUT_BSS,     /* all but beacons matching BSS */
    WMI_BSS_FILTER_PROBED_SSID,     /* beacons matching probed ssid */
    WMI_BSS_FILTER_LAST_BSS,        /* marker only */
};

enum wmi_scan_event_type {
    WMI_SCAN_EVENT_STARTED              = BIT(0),
    WMI_SCAN_EVENT_COMPLETED            = BIT(1),
    WMI_SCAN_EVENT_BSS_CHANNEL          = BIT(2),
    WMI_SCAN_EVENT_FOREIGN_CHANNEL      = BIT(3),
    WMI_SCAN_EVENT_DEQUEUED             = BIT(4),
    /* possibly by high-prio scan */
    WMI_SCAN_EVENT_PREEMPTED            = BIT(5),
    WMI_SCAN_EVENT_START_FAILED         = BIT(6),
    WMI_SCAN_EVENT_RESTARTED            = BIT(7),
    WMI_SCAN_EVENT_FOREIGN_CHANNEL_EXIT = BIT(8),
    WMI_SCAN_EVENT_MAX                  = BIT(15),
};

enum wmi_scan_completion_reason {
    WMI_SCAN_REASON_COMPLETED,
    WMI_SCAN_REASON_CANCELLED,
    WMI_SCAN_REASON_PREEMPTED,
    WMI_SCAN_REASON_TIMEDOUT,
    WMI_SCAN_REASON_INTERNAL_FAILURE,
    WMI_SCAN_REASON_MAX,
};

struct wmi_scan_event {
    uint32_t event_type; /* %WMI_SCAN_EVENT_ */
    uint32_t reason; /* %WMI_SCAN_REASON_ */
    uint32_t channel_freq; /* only valid for WMI_SCAN_EVENT_FOREIGN_CHANNEL */
    uint32_t scan_req_id;
    uint32_t scan_id;
    uint32_t vdev_id;
} __PACKED;

/*
 * This defines how much headroom is kept in the
 * receive frame between the descriptor and the
 * payload, in order for the WMI PHY error and
 * management handler to insert header contents.
 *
 * This is in bytes.
 */
#define WMI_MGMT_RX_HDR_HEADROOM    52

/*
 * This event will be used for sending scan results
 * as well as rx mgmt frames to the host. The rx buffer
 * will be sent as part of this WMI event. It would be a
 * good idea to pass all the fields in the RX status
 * descriptor up to the host.
 */
struct wmi_mgmt_rx_hdr_v1 {
    uint32_t channel;
    uint32_t snr;
    uint32_t rate;
    uint32_t phy_mode;
    uint32_t buf_len;
    uint32_t status; /* %WMI_RX_STATUS_ */
} __PACKED;

struct wmi_mgmt_rx_hdr_v2 {
    struct wmi_mgmt_rx_hdr_v1 v1;
    uint32_t rssi_ctl[4];
} __PACKED;

struct wmi_mgmt_rx_event_v1 {
    struct wmi_mgmt_rx_hdr_v1 hdr;
    uint8_t buf[0];
} __PACKED;

struct wmi_mgmt_rx_event_v2 {
    struct wmi_mgmt_rx_hdr_v2 hdr;
    uint8_t buf[0];
} __PACKED;

struct wmi_10_4_mgmt_rx_hdr {
    uint32_t channel;
    uint32_t snr;
    uint8_t rssi_ctl[4];
    uint32_t rate;
    uint32_t phy_mode;
    uint32_t buf_len;
    uint32_t status;
} __PACKED;

struct wmi_10_4_mgmt_rx_event {
    struct wmi_10_4_mgmt_rx_hdr hdr;
    uint8_t buf[0];
} __PACKED;

struct wmi_mgmt_rx_ext_info {
    uint64_t rx_mac_timestamp;
} __PACKED __ALIGNED(4);

#define WMI_RX_STATUS_OK            0x00
#define WMI_RX_STATUS_ERR_CRC           0x01
#define WMI_RX_STATUS_ERR_DECRYPT       0x08
#define WMI_RX_STATUS_ERR_MIC           0x10
#define WMI_RX_STATUS_ERR_KEY_CACHE_MISS    0x20
/* Extension data at the end of mgmt frame */
#define WMI_RX_STATUS_EXT_INFO      0x40

#define PHY_ERROR_GEN_SPECTRAL_SCAN     0x26
#define PHY_ERROR_GEN_FALSE_RADAR_EXT       0x24
#define PHY_ERROR_GEN_RADAR         0x05

#define PHY_ERROR_10_4_RADAR_MASK               0x4
#define PHY_ERROR_10_4_SPECTRAL_SCAN_MASK       0x4000000

enum phy_err_type {
    PHY_ERROR_UNKNOWN,
    PHY_ERROR_SPECTRAL_SCAN,
    PHY_ERROR_FALSE_RADAR_EXT,
    PHY_ERROR_RADAR
};

struct wmi_phyerr {
    uint32_t tsf_timestamp;
    uint16_t freq1;
    uint16_t freq2;
    uint8_t rssi_combined;
    uint8_t chan_width_mhz;
    uint8_t phy_err_code;
    uint8_t rsvd0;
    uint32_t rssi_chains[4];
    uint16_t nf_chains[4];
    uint32_t buf_len;
    uint8_t buf[0];
} __PACKED;

struct wmi_phyerr_event {
    uint32_t num_phyerrs;
    uint32_t tsf_l32;
    uint32_t tsf_u32;
    struct wmi_phyerr phyerrs[0];
} __PACKED;

struct wmi_10_4_phyerr_event {
    uint32_t tsf_l32;
    uint32_t tsf_u32;
    uint16_t freq1;
    uint16_t freq2;
    uint8_t rssi_combined;
    uint8_t chan_width_mhz;
    uint8_t phy_err_code;
    uint8_t rsvd0;
    uint32_t rssi_chains[4];
    uint16_t nf_chains[4];
    uint32_t phy_err_mask[2];
    uint32_t tsf_timestamp;
    uint32_t buf_len;
    uint8_t buf[0];
} __PACKED;

#define PHYERR_TLV_SIG              0xBB
#define PHYERR_TLV_TAG_SEARCH_FFT_REPORT    0xFB
#define PHYERR_TLV_TAG_RADAR_PULSE_SUMMARY  0xF8
#define PHYERR_TLV_TAG_SPECTRAL_SUMMARY_REPORT  0xF9

struct phyerr_radar_report {
    uint32_t reg0; /* RADAR_REPORT_REG0_* */
    uint32_t reg1; /* RADAR_REPORT_REG1_* */
} __PACKED;

#define RADAR_REPORT_REG0_PULSE_IS_CHIRP_MASK       0x80000000
#define RADAR_REPORT_REG0_PULSE_IS_CHIRP_LSB        31

#define RADAR_REPORT_REG0_PULSE_IS_MAX_WIDTH_MASK   0x40000000
#define RADAR_REPORT_REG0_PULSE_IS_MAX_WIDTH_LSB    30

#define RADAR_REPORT_REG0_AGC_TOTAL_GAIN_MASK       0x3FF00000
#define RADAR_REPORT_REG0_AGC_TOTAL_GAIN_LSB        20

#define RADAR_REPORT_REG0_PULSE_DELTA_DIFF_MASK     0x000F0000
#define RADAR_REPORT_REG0_PULSE_DELTA_DIFF_LSB      16

#define RADAR_REPORT_REG0_PULSE_DELTA_PEAK_MASK     0x0000FC00
#define RADAR_REPORT_REG0_PULSE_DELTA_PEAK_LSB      10

#define RADAR_REPORT_REG0_PULSE_SIDX_MASK       0x000003FF
#define RADAR_REPORT_REG0_PULSE_SIDX_LSB        0

#define RADAR_REPORT_REG1_PULSE_SRCH_FFT_VALID_MASK 0x80000000
#define RADAR_REPORT_REG1_PULSE_SRCH_FFT_VALID_LSB  31

#define RADAR_REPORT_REG1_PULSE_AGC_MB_GAIN_MASK    0x7F000000
#define RADAR_REPORT_REG1_PULSE_AGC_MB_GAIN_LSB     24

#define RADAR_REPORT_REG1_PULSE_SUBCHAN_MASK_MASK   0x00FF0000
#define RADAR_REPORT_REG1_PULSE_SUBCHAN_MASK_LSB    16

#define RADAR_REPORT_REG1_PULSE_TSF_OFFSET_MASK     0x0000FF00
#define RADAR_REPORT_REG1_PULSE_TSF_OFFSET_LSB      8

#define RADAR_REPORT_REG1_PULSE_DUR_MASK        0x000000FF
#define RADAR_REPORT_REG1_PULSE_DUR_LSB         0

struct phyerr_fft_report {
    uint32_t reg0; /* SEARCH_FFT_REPORT_REG0_ * */
    uint32_t reg1; /* SEARCH_FFT_REPORT_REG1_ * */
} __PACKED;

#define SEARCH_FFT_REPORT_REG0_TOTAL_GAIN_DB_MASK   0xFF800000
#define SEARCH_FFT_REPORT_REG0_TOTAL_GAIN_DB_LSB    23

#define SEARCH_FFT_REPORT_REG0_BASE_PWR_DB_MASK     0x007FC000
#define SEARCH_FFT_REPORT_REG0_BASE_PWR_DB_LSB      14

#define SEARCH_FFT_REPORT_REG0_FFT_CHN_IDX_MASK     0x00003000
#define SEARCH_FFT_REPORT_REG0_FFT_CHN_IDX_LSB      12

#define SEARCH_FFT_REPORT_REG0_PEAK_SIDX_MASK       0x00000FFF
#define SEARCH_FFT_REPORT_REG0_PEAK_SIDX_LSB        0

#define SEARCH_FFT_REPORT_REG1_RELPWR_DB_MASK       0xFC000000
#define SEARCH_FFT_REPORT_REG1_RELPWR_DB_LSB        26

#define SEARCH_FFT_REPORT_REG1_AVGPWR_DB_MASK       0x03FC0000
#define SEARCH_FFT_REPORT_REG1_AVGPWR_DB_LSB        18

#define SEARCH_FFT_REPORT_REG1_PEAK_MAG_MASK        0x0003FF00
#define SEARCH_FFT_REPORT_REG1_PEAK_MAG_LSB     8

#define SEARCH_FFT_REPORT_REG1_NUM_STR_BINS_IB_MASK 0x000000FF
#define SEARCH_FFT_REPORT_REG1_NUM_STR_BINS_IB_LSB  0

struct phyerr_tlv {
    uint16_t len;
    uint8_t tag;
    uint8_t sig;
} __PACKED;

#define DFS_RSSI_POSSIBLY_FALSE         50
#define DFS_PEAK_MAG_THOLD_POSSIBLY_FALSE   40

struct wmi_mgmt_tx_hdr {
    uint32_t vdev_id;
    struct wmi_mac_addr peer_macaddr;
    uint32_t tx_rate;
    uint32_t tx_power;
    uint32_t buf_len;
} __PACKED;

struct wmi_mgmt_tx_cmd {
    struct wmi_mgmt_tx_hdr hdr;
    uint8_t buf[0];
} __PACKED;

struct wmi_echo_event {
    uint32_t value;
} __PACKED;

struct wmi_echo_cmd {
    uint32_t value;
} __PACKED;

struct wmi_pdev_set_regdomain_cmd {
    uint32_t reg_domain;
    uint32_t reg_domain_2G;
    uint32_t reg_domain_5G;
    uint32_t conformance_test_limit_2G;
    uint32_t conformance_test_limit_5G;
} __PACKED;

enum wmi_dfs_region {
    /* Uninitialized dfs domain */
    WMI_UNINIT_DFS_DOMAIN = 0,

    /* FCC3 dfs domain */
    WMI_FCC_DFS_DOMAIN = 1,

    /* ETSI dfs domain */
    WMI_ETSI_DFS_DOMAIN = 2,

    /*Japan dfs domain */
    WMI_MKK4_DFS_DOMAIN = 3,
};

struct wmi_pdev_set_regdomain_cmd_10x {
    uint32_t reg_domain;
    uint32_t reg_domain_2G;
    uint32_t reg_domain_5G;
    uint32_t conformance_test_limit_2G;
    uint32_t conformance_test_limit_5G;

    /* dfs domain from wmi_dfs_region */
    uint32_t dfs_domain;
} __PACKED;

/* Command to set/unset chip in quiet mode */
struct wmi_pdev_set_quiet_cmd {
    /* period in TUs */
    uint32_t period;

    /* duration in TUs */
    uint32_t duration;

    /* offset in TUs */
    uint32_t next_start;

    /* enable/disable */
    uint32_t enabled;
} __PACKED;

/*
 * 802.11g protection mode.
 */
enum ath10k_protmode {
    ATH10K_PROT_NONE     = 0,    /* no protection */
    ATH10K_PROT_CTSONLY  = 1,    /* CTS to self */
    ATH10K_PROT_RTSCTS   = 2,    /* RTS-CTS */
};

enum wmi_rtscts_profile {
    WMI_RTSCTS_FOR_NO_RATESERIES = 0,
    WMI_RTSCTS_FOR_SECOND_RATESERIES,
    WMI_RTSCTS_ACROSS_SW_RETRIES
};

#define WMI_RTSCTS_ENABLED      1
#define WMI_RTSCTS_SET_MASK     0x0f
#define WMI_RTSCTS_SET_LSB      0

#define WMI_RTSCTS_PROFILE_MASK     0xf0
#define WMI_RTSCTS_PROFILE_LSB      4

enum wmi_beacon_gen_mode {
    WMI_BEACON_STAGGERED_MODE = 0,
    WMI_BEACON_BURST_MODE = 1
};

enum wmi_csa_event_ies_present_flag {
    WMI_CSA_IE_PRESENT = 0x00000001,
    WMI_XCSA_IE_PRESENT = 0x00000002,
    WMI_WBW_IE_PRESENT = 0x00000004,
    WMI_CSWARP_IE_PRESENT = 0x00000008,
};

/* wmi CSA receive event from beacon frame */
struct wmi_csa_event {
    uint32_t i_fc_dur;
    /* Bit 0-15: FC */
    /* Bit 16-31: DUR */
    struct wmi_mac_addr i_addr1;
    struct wmi_mac_addr i_addr2;
    uint32_t csa_ie[2];
    uint32_t xcsa_ie[2];
    uint32_t wb_ie[2];
    uint32_t cswarp_ie;
    uint32_t ies_present_flag; /* wmi_csa_event_ies_present_flag */
} __PACKED;

/* the definition of different PDEV parameters */
#define PDEV_DEFAULT_STATS_UPDATE_PERIOD    500
#define VDEV_DEFAULT_STATS_UPDATE_PERIOD    500
#define PEER_DEFAULT_STATS_UPDATE_PERIOD    500

struct wmi_pdev_param_map {
    uint32_t tx_chain_mask;
    uint32_t rx_chain_mask;
    uint32_t txpower_limit2g;
    uint32_t txpower_limit5g;
    uint32_t txpower_scale;
    uint32_t beacon_gen_mode;
    uint32_t beacon_tx_mode;
    uint32_t resmgr_offchan_mode;
    uint32_t protection_mode;
    uint32_t dynamic_bw;
    uint32_t non_agg_sw_retry_th;
    uint32_t agg_sw_retry_th;
    uint32_t sta_kickout_th;
    uint32_t ac_aggrsize_scaling;
    uint32_t ltr_enable;
    uint32_t ltr_ac_latency_be;
    uint32_t ltr_ac_latency_bk;
    uint32_t ltr_ac_latency_vi;
    uint32_t ltr_ac_latency_vo;
    uint32_t ltr_ac_latency_timeout;
    uint32_t ltr_sleep_override;
    uint32_t ltr_rx_override;
    uint32_t ltr_tx_activity_timeout;
    uint32_t l1ss_enable;
    uint32_t dsleep_enable;
    uint32_t pcielp_txbuf_flush;
    uint32_t pcielp_txbuf_watermark;
    uint32_t pcielp_txbuf_tmo_en;
    uint32_t pcielp_txbuf_tmo_value;
    uint32_t pdev_stats_update_period;
    uint32_t vdev_stats_update_period;
    uint32_t peer_stats_update_period;
    uint32_t bcnflt_stats_update_period;
    uint32_t pmf_qos;
    uint32_t arp_ac_override;
    uint32_t dcs;
    uint32_t ani_enable;
    uint32_t ani_poll_period;
    uint32_t ani_listen_period;
    uint32_t ani_ofdm_level;
    uint32_t ani_cck_level;
    uint32_t dyntxchain;
    uint32_t proxy_sta;
    uint32_t idle_ps_config;
    uint32_t power_gating_sleep;
    uint32_t fast_channel_reset;
    uint32_t burst_dur;
    uint32_t burst_enable;
    uint32_t cal_period;
    uint32_t aggr_burst;
    uint32_t rx_decap_mode;
    uint32_t smart_antenna_default_antenna;
    uint32_t igmpmld_override;
    uint32_t igmpmld_tid;
    uint32_t antenna_gain;
    uint32_t rx_filter;
    uint32_t set_mcast_to_ucast_tid;
    uint32_t proxy_sta_mode;
    uint32_t set_mcast2ucast_mode;
    uint32_t set_mcast2ucast_buffer;
    uint32_t remove_mcast2ucast_buffer;
    uint32_t peer_sta_ps_statechg_enable;
    uint32_t igmpmld_ac_override;
    uint32_t block_interbss;
    uint32_t set_disable_reset_cmdid;
    uint32_t set_msdu_ttl_cmdid;
    uint32_t set_ppdu_duration_cmdid;
    uint32_t txbf_sound_period_cmdid;
    uint32_t set_promisc_mode_cmdid;
    uint32_t set_burst_mode_cmdid;
    uint32_t en_stats;
    uint32_t mu_group_policy;
    uint32_t noise_detection;
    uint32_t noise_threshold;
    uint32_t dpd_enable;
    uint32_t set_mcast_bcast_echo;
    uint32_t atf_strict_sch;
    uint32_t atf_sched_duration;
    uint32_t ant_plzn;
    uint32_t mgmt_retry_limit;
    uint32_t sensitivity_level;
    uint32_t signed_txpower_2g;
    uint32_t signed_txpower_5g;
    uint32_t enable_per_tid_amsdu;
    uint32_t enable_per_tid_ampdu;
    uint32_t cca_threshold;
    uint32_t rts_fixed_rate;
    uint32_t pdev_reset;
    uint32_t wapi_mbssid_offset;
    uint32_t arp_srcaddr;
    uint32_t arp_dstaddr;
    uint32_t enable_btcoex;
};

#define WMI_PDEV_PARAM_UNSUPPORTED 0

enum wmi_pdev_param {
    /* TX chain mask */
    WMI_PDEV_PARAM_TX_CHAIN_MASK = 0x1,
    /* RX chain mask */
    WMI_PDEV_PARAM_RX_CHAIN_MASK,
    /* TX power limit for 2G Radio */
    WMI_PDEV_PARAM_TXPOWER_LIMIT2G,
    /* TX power limit for 5G Radio */
    WMI_PDEV_PARAM_TXPOWER_LIMIT5G,
    /* TX power scale */
    WMI_PDEV_PARAM_TXPOWER_SCALE,
    /* Beacon generation mode . 0: host, 1: target   */
    WMI_PDEV_PARAM_BEACON_GEN_MODE,
    /* Beacon generation mode . 0: staggered 1: bursted   */
    WMI_PDEV_PARAM_BEACON_TX_MODE,
    /*
     * Resource manager off chan mode .
     * 0: turn off off chan mode. 1: turn on offchan mode
     */
    WMI_PDEV_PARAM_RESMGR_OFFCHAN_MODE,
    /*
     * Protection mode:
     * 0: no protection 1:use CTS-to-self 2: use RTS/CTS
     */
    WMI_PDEV_PARAM_PROTECTION_MODE,
    /*
     * Dynamic bandwidth - 0: disable, 1: enable
     *
     * When enabled HW rate control tries different bandwidths when
     * retransmitting frames.
     */
    WMI_PDEV_PARAM_DYNAMIC_BW,
    /* Non aggregrate/ 11g sw retry threshold.0-disable */
    WMI_PDEV_PARAM_NON_AGG_SW_RETRY_TH,
    /* aggregrate sw retry threshold. 0-disable*/
    WMI_PDEV_PARAM_AGG_SW_RETRY_TH,
    /* Station kickout threshold (non of consecutive failures).0-disable */
    WMI_PDEV_PARAM_STA_KICKOUT_TH,
    /* Aggerate size scaling configuration per AC */
    WMI_PDEV_PARAM_AC_AGGRSIZE_SCALING,
    /* LTR enable */
    WMI_PDEV_PARAM_LTR_ENABLE,
    /* LTR latency for BE, in us */
    WMI_PDEV_PARAM_LTR_AC_LATENCY_BE,
    /* LTR latency for BK, in us */
    WMI_PDEV_PARAM_LTR_AC_LATENCY_BK,
    /* LTR latency for VI, in us */
    WMI_PDEV_PARAM_LTR_AC_LATENCY_VI,
    /* LTR latency for VO, in us  */
    WMI_PDEV_PARAM_LTR_AC_LATENCY_VO,
    /* LTR AC latency timeout, in ms */
    WMI_PDEV_PARAM_LTR_AC_LATENCY_TIMEOUT,
    /* LTR platform latency override, in us */
    WMI_PDEV_PARAM_LTR_SLEEP_OVERRIDE,
    /* LTR-RX override, in us */
    WMI_PDEV_PARAM_LTR_RX_OVERRIDE,
    /* Tx activity timeout for LTR, in us */
    WMI_PDEV_PARAM_LTR_TX_ACTIVITY_TIMEOUT,
    /* L1SS state machine enable */
    WMI_PDEV_PARAM_L1SS_ENABLE,
    /* Deep sleep state machine enable */
    WMI_PDEV_PARAM_DSLEEP_ENABLE,
    /* RX buffering flush enable */
    WMI_PDEV_PARAM_PCIELP_TXBUF_FLUSH,
    /* RX buffering matermark */
    WMI_PDEV_PARAM_PCIELP_TXBUF_WATERMARK,
    /* RX buffering timeout enable */
    WMI_PDEV_PARAM_PCIELP_TXBUF_TMO_EN,
    /* RX buffering timeout value */
    WMI_PDEV_PARAM_PCIELP_TXBUF_TMO_VALUE,
    /* pdev level stats update period in ms */
    WMI_PDEV_PARAM_PDEV_STATS_UPDATE_PERIOD,
    /* vdev level stats update period in ms */
    WMI_PDEV_PARAM_VDEV_STATS_UPDATE_PERIOD,
    /* peer level stats update period in ms */
    WMI_PDEV_PARAM_PEER_STATS_UPDATE_PERIOD,
    /* beacon filter status update period */
    WMI_PDEV_PARAM_BCNFLT_STATS_UPDATE_PERIOD,
    /* QOS Mgmt frame protection MFP/PMF 0: disable, 1: enable */
    WMI_PDEV_PARAM_PMF_QOS,
    /* Access category on which ARP frames are sent */
    WMI_PDEV_PARAM_ARP_AC_OVERRIDE,
    /* DCS configuration */
    WMI_PDEV_PARAM_DCS,
    /* Enable/Disable ANI on target */
    WMI_PDEV_PARAM_ANI_ENABLE,
    /* configure the ANI polling period */
    WMI_PDEV_PARAM_ANI_POLL_PERIOD,
    /* configure the ANI listening period */
    WMI_PDEV_PARAM_ANI_LISTEN_PERIOD,
    /* configure OFDM immunity level */
    WMI_PDEV_PARAM_ANI_OFDM_LEVEL,
    /* configure CCK immunity level */
    WMI_PDEV_PARAM_ANI_CCK_LEVEL,
    /* Enable/Disable CDD for 1x1 STAs in rate control module */
    WMI_PDEV_PARAM_DYNTXCHAIN,
    /* Enable/Disable proxy STA */
    WMI_PDEV_PARAM_PROXY_STA,
    /* Enable/Disable low power state when all VDEVs are inactive/idle. */
    WMI_PDEV_PARAM_IDLE_PS_CONFIG,
    /* Enable/Disable power gating sleep */
    WMI_PDEV_PARAM_POWER_GATING_SLEEP,
};

enum wmi_10x_pdev_param {
    /* TX chian mask */
    WMI_10X_PDEV_PARAM_TX_CHAIN_MASK = 0x1,
    /* RX chian mask */
    WMI_10X_PDEV_PARAM_RX_CHAIN_MASK,
    /* TX power limit for 2G Radio */
    WMI_10X_PDEV_PARAM_TXPOWER_LIMIT2G,
    /* TX power limit for 5G Radio */
    WMI_10X_PDEV_PARAM_TXPOWER_LIMIT5G,
    /* TX power scale */
    WMI_10X_PDEV_PARAM_TXPOWER_SCALE,
    /* Beacon generation mode . 0: host, 1: target   */
    WMI_10X_PDEV_PARAM_BEACON_GEN_MODE,
    /* Beacon generation mode . 0: staggered 1: bursted   */
    WMI_10X_PDEV_PARAM_BEACON_TX_MODE,
    /*
     * Resource manager off chan mode .
     * 0: turn off off chan mode. 1: turn on offchan mode
     */
    WMI_10X_PDEV_PARAM_RESMGR_OFFCHAN_MODE,
    /*
     * Protection mode:
     * 0: no protection 1:use CTS-to-self 2: use RTS/CTS
     */
    WMI_10X_PDEV_PARAM_PROTECTION_MODE,
    /* Dynamic bandwidth 0: disable 1: enable */
    WMI_10X_PDEV_PARAM_DYNAMIC_BW,
    /* Non aggregrate/ 11g sw retry threshold.0-disable */
    WMI_10X_PDEV_PARAM_NON_AGG_SW_RETRY_TH,
    /* aggregrate sw retry threshold. 0-disable*/
    WMI_10X_PDEV_PARAM_AGG_SW_RETRY_TH,
    /* Station kickout threshold (non of consecutive failures).0-disable */
    WMI_10X_PDEV_PARAM_STA_KICKOUT_TH,
    /* Aggerate size scaling configuration per AC */
    WMI_10X_PDEV_PARAM_AC_AGGRSIZE_SCALING,
    /* LTR enable */
    WMI_10X_PDEV_PARAM_LTR_ENABLE,
    /* LTR latency for BE, in us */
    WMI_10X_PDEV_PARAM_LTR_AC_LATENCY_BE,
    /* LTR latency for BK, in us */
    WMI_10X_PDEV_PARAM_LTR_AC_LATENCY_BK,
    /* LTR latency for VI, in us */
    WMI_10X_PDEV_PARAM_LTR_AC_LATENCY_VI,
    /* LTR latency for VO, in us  */
    WMI_10X_PDEV_PARAM_LTR_AC_LATENCY_VO,
    /* LTR AC latency timeout, in ms */
    WMI_10X_PDEV_PARAM_LTR_AC_LATENCY_TIMEOUT,
    /* LTR platform latency override, in us */
    WMI_10X_PDEV_PARAM_LTR_SLEEP_OVERRIDE,
    /* LTR-RX override, in us */
    WMI_10X_PDEV_PARAM_LTR_RX_OVERRIDE,
    /* Tx activity timeout for LTR, in us */
    WMI_10X_PDEV_PARAM_LTR_TX_ACTIVITY_TIMEOUT,
    /* L1SS state machine enable */
    WMI_10X_PDEV_PARAM_L1SS_ENABLE,
    /* Deep sleep state machine enable */
    WMI_10X_PDEV_PARAM_DSLEEP_ENABLE,
    /* pdev level stats update period in ms */
    WMI_10X_PDEV_PARAM_PDEV_STATS_UPDATE_PERIOD,
    /* vdev level stats update period in ms */
    WMI_10X_PDEV_PARAM_VDEV_STATS_UPDATE_PERIOD,
    /* peer level stats update period in ms */
    WMI_10X_PDEV_PARAM_PEER_STATS_UPDATE_PERIOD,
    /* beacon filter status update period */
    WMI_10X_PDEV_PARAM_BCNFLT_STATS_UPDATE_PERIOD,
    /* QOS Mgmt frame protection MFP/PMF 0: disable, 1: enable */
    WMI_10X_PDEV_PARAM_PMF_QOS,
    /* Access category on which ARP and DHCP frames are sent */
    WMI_10X_PDEV_PARAM_ARPDHCP_AC_OVERRIDE,
    /* DCS configuration */
    WMI_10X_PDEV_PARAM_DCS,
    /* Enable/Disable ANI on target */
    WMI_10X_PDEV_PARAM_ANI_ENABLE,
    /* configure the ANI polling period */
    WMI_10X_PDEV_PARAM_ANI_POLL_PERIOD,
    /* configure the ANI listening period */
    WMI_10X_PDEV_PARAM_ANI_LISTEN_PERIOD,
    /* configure OFDM immunity level */
    WMI_10X_PDEV_PARAM_ANI_OFDM_LEVEL,
    /* configure CCK immunity level */
    WMI_10X_PDEV_PARAM_ANI_CCK_LEVEL,
    /* Enable/Disable CDD for 1x1 STAs in rate control module */
    WMI_10X_PDEV_PARAM_DYNTXCHAIN,
    /* Enable/Disable Fast channel reset*/
    WMI_10X_PDEV_PARAM_FAST_CHANNEL_RESET,
    /* Set Bursting DUR */
    WMI_10X_PDEV_PARAM_BURST_DUR,
    /* Set Bursting Enable*/
    WMI_10X_PDEV_PARAM_BURST_ENABLE,

    /* following are available as of firmware 10.2 */
    WMI_10X_PDEV_PARAM_SMART_ANTENNA_DEFAULT_ANTENNA,
    WMI_10X_PDEV_PARAM_IGMPMLD_OVERRIDE,
    WMI_10X_PDEV_PARAM_IGMPMLD_TID,
    WMI_10X_PDEV_PARAM_ANTENNA_GAIN,
    WMI_10X_PDEV_PARAM_RX_DECAP_MODE,
    WMI_10X_PDEV_PARAM_RX_FILTER,
    WMI_10X_PDEV_PARAM_SET_MCAST_TO_UCAST_TID,
    WMI_10X_PDEV_PARAM_PROXY_STA_MODE,
    WMI_10X_PDEV_PARAM_SET_MCAST2UCAST_MODE,
    WMI_10X_PDEV_PARAM_SET_MCAST2UCAST_BUFFER,
    WMI_10X_PDEV_PARAM_REMOVE_MCAST2UCAST_BUFFER,
    WMI_10X_PDEV_PARAM_PEER_STA_PS_STATECHG_ENABLE,
    WMI_10X_PDEV_PARAM_RTS_FIXED_RATE,
    WMI_10X_PDEV_PARAM_CAL_PERIOD
};

enum wmi_10_4_pdev_param {
    WMI_10_4_PDEV_PARAM_TX_CHAIN_MASK = 0x1,
    WMI_10_4_PDEV_PARAM_RX_CHAIN_MASK,
    WMI_10_4_PDEV_PARAM_TXPOWER_LIMIT2G,
    WMI_10_4_PDEV_PARAM_TXPOWER_LIMIT5G,
    WMI_10_4_PDEV_PARAM_TXPOWER_SCALE,
    WMI_10_4_PDEV_PARAM_BEACON_GEN_MODE,
    WMI_10_4_PDEV_PARAM_BEACON_TX_MODE,
    WMI_10_4_PDEV_PARAM_RESMGR_OFFCHAN_MODE,
    WMI_10_4_PDEV_PARAM_PROTECTION_MODE,
    WMI_10_4_PDEV_PARAM_DYNAMIC_BW,
    WMI_10_4_PDEV_PARAM_NON_AGG_SW_RETRY_TH,
    WMI_10_4_PDEV_PARAM_AGG_SW_RETRY_TH,
    WMI_10_4_PDEV_PARAM_STA_KICKOUT_TH,
    WMI_10_4_PDEV_PARAM_AC_AGGRSIZE_SCALING,
    WMI_10_4_PDEV_PARAM_LTR_ENABLE,
    WMI_10_4_PDEV_PARAM_LTR_AC_LATENCY_BE,
    WMI_10_4_PDEV_PARAM_LTR_AC_LATENCY_BK,
    WMI_10_4_PDEV_PARAM_LTR_AC_LATENCY_VI,
    WMI_10_4_PDEV_PARAM_LTR_AC_LATENCY_VO,
    WMI_10_4_PDEV_PARAM_LTR_AC_LATENCY_TIMEOUT,
    WMI_10_4_PDEV_PARAM_LTR_SLEEP_OVERRIDE,
    WMI_10_4_PDEV_PARAM_LTR_RX_OVERRIDE,
    WMI_10_4_PDEV_PARAM_LTR_TX_ACTIVITY_TIMEOUT,
    WMI_10_4_PDEV_PARAM_L1SS_ENABLE,
    WMI_10_4_PDEV_PARAM_DSLEEP_ENABLE,
    WMI_10_4_PDEV_PARAM_PCIELP_TXBUF_FLUSH,
    WMI_10_4_PDEV_PARAM_PCIELP_TXBUF_WATERMARK,
    WMI_10_4_PDEV_PARAM_PCIELP_TXBUF_TMO_EN,
    WMI_10_4_PDEV_PARAM_PCIELP_TXBUF_TMO_VALUE,
    WMI_10_4_PDEV_PARAM_PDEV_STATS_UPDATE_PERIOD,
    WMI_10_4_PDEV_PARAM_VDEV_STATS_UPDATE_PERIOD,
    WMI_10_4_PDEV_PARAM_PEER_STATS_UPDATE_PERIOD,
    WMI_10_4_PDEV_PARAM_BCNFLT_STATS_UPDATE_PERIOD,
    WMI_10_4_PDEV_PARAM_PMF_QOS,
    WMI_10_4_PDEV_PARAM_ARP_AC_OVERRIDE,
    WMI_10_4_PDEV_PARAM_DCS,
    WMI_10_4_PDEV_PARAM_ANI_ENABLE,
    WMI_10_4_PDEV_PARAM_ANI_POLL_PERIOD,
    WMI_10_4_PDEV_PARAM_ANI_LISTEN_PERIOD,
    WMI_10_4_PDEV_PARAM_ANI_OFDM_LEVEL,
    WMI_10_4_PDEV_PARAM_ANI_CCK_LEVEL,
    WMI_10_4_PDEV_PARAM_DYNTXCHAIN,
    WMI_10_4_PDEV_PARAM_PROXY_STA,
    WMI_10_4_PDEV_PARAM_IDLE_PS_CONFIG,
    WMI_10_4_PDEV_PARAM_POWER_GATING_SLEEP,
    WMI_10_4_PDEV_PARAM_AGGR_BURST,
    WMI_10_4_PDEV_PARAM_RX_DECAP_MODE,
    WMI_10_4_PDEV_PARAM_FAST_CHANNEL_RESET,
    WMI_10_4_PDEV_PARAM_BURST_DUR,
    WMI_10_4_PDEV_PARAM_BURST_ENABLE,
    WMI_10_4_PDEV_PARAM_SMART_ANTENNA_DEFAULT_ANTENNA,
    WMI_10_4_PDEV_PARAM_IGMPMLD_OVERRIDE,
    WMI_10_4_PDEV_PARAM_IGMPMLD_TID,
    WMI_10_4_PDEV_PARAM_ANTENNA_GAIN,
    WMI_10_4_PDEV_PARAM_RX_FILTER,
    WMI_10_4_PDEV_SET_MCAST_TO_UCAST_TID,
    WMI_10_4_PDEV_PARAM_PROXY_STA_MODE,
    WMI_10_4_PDEV_PARAM_SET_MCAST2UCAST_MODE,
    WMI_10_4_PDEV_PARAM_SET_MCAST2UCAST_BUFFER,
    WMI_10_4_PDEV_PARAM_REMOVE_MCAST2UCAST_BUFFER,
    WMI_10_4_PDEV_PEER_STA_PS_STATECHG_ENABLE,
    WMI_10_4_PDEV_PARAM_IGMPMLD_AC_OVERRIDE,
    WMI_10_4_PDEV_PARAM_BLOCK_INTERBSS,
    WMI_10_4_PDEV_PARAM_SET_DISABLE_RESET_CMDID,
    WMI_10_4_PDEV_PARAM_SET_MSDU_TTL_CMDID,
    WMI_10_4_PDEV_PARAM_SET_PPDU_DURATION_CMDID,
    WMI_10_4_PDEV_PARAM_TXBF_SOUND_PERIOD_CMDID,
    WMI_10_4_PDEV_PARAM_SET_PROMISC_MODE_CMDID,
    WMI_10_4_PDEV_PARAM_SET_BURST_MODE_CMDID,
    WMI_10_4_PDEV_PARAM_EN_STATS,
    WMI_10_4_PDEV_PARAM_MU_GROUP_POLICY,
    WMI_10_4_PDEV_PARAM_NOISE_DETECTION,
    WMI_10_4_PDEV_PARAM_NOISE_THRESHOLD,
    WMI_10_4_PDEV_PARAM_DPD_ENABLE,
    WMI_10_4_PDEV_PARAM_SET_MCAST_BCAST_ECHO,
    WMI_10_4_PDEV_PARAM_ATF_STRICT_SCH,
    WMI_10_4_PDEV_PARAM_ATF_SCHED_DURATION,
    WMI_10_4_PDEV_PARAM_ANT_PLZN,
    WMI_10_4_PDEV_PARAM_MGMT_RETRY_LIMIT,
    WMI_10_4_PDEV_PARAM_SENSITIVITY_LEVEL,
    WMI_10_4_PDEV_PARAM_SIGNED_TXPOWER_2G,
    WMI_10_4_PDEV_PARAM_SIGNED_TXPOWER_5G,
    WMI_10_4_PDEV_PARAM_ENABLE_PER_TID_AMSDU,
    WMI_10_4_PDEV_PARAM_ENABLE_PER_TID_AMPDU,
    WMI_10_4_PDEV_PARAM_CCA_THRESHOLD,
    WMI_10_4_PDEV_PARAM_RTS_FIXED_RATE,
    WMI_10_4_PDEV_PARAM_CAL_PERIOD,
    WMI_10_4_PDEV_PARAM_PDEV_RESET,
    WMI_10_4_PDEV_PARAM_WAPI_MBSSID_OFFSET,
    WMI_10_4_PDEV_PARAM_ARP_SRCADDR,
    WMI_10_4_PDEV_PARAM_ARP_DSTADDR,
    WMI_10_4_PDEV_PARAM_TXPOWER_DECR_DB,
    WMI_10_4_PDEV_PARAM_RX_BATCHMODE,
    WMI_10_4_PDEV_PARAM_PACKET_AGGR_DELAY,
    WMI_10_4_PDEV_PARAM_ATF_OBSS_NOISE_SCH,
    WMI_10_4_PDEV_PARAM_ATF_OBSS_NOISE_SCALING_FACTOR,
    WMI_10_4_PDEV_PARAM_CUST_TXPOWER_SCALE,
    WMI_10_4_PDEV_PARAM_ATF_DYNAMIC_ENABLE,
    WMI_10_4_PDEV_PARAM_ATF_SSID_GROUP_POLICY,
    WMI_10_4_PDEV_PARAM_ENABLE_BTCOEX,
};

struct wmi_pdev_set_param_cmd {
    uint32_t param_id;
    uint32_t param_value;
} __PACKED;

/* valid period is 1 ~ 60000ms, unit in millisecond */
#define WMI_PDEV_PARAM_CAL_PERIOD_MAX 60000

struct wmi_pdev_get_tpc_config_cmd {
    /* parameter   */
    uint32_t param;
} __PACKED;

#define WMI_TPC_CONFIG_PARAM        1
#define WMI_TPC_RATE_MAX        160
#define WMI_TPC_TX_N_CHAIN      4
#define WMI_TPC_PREAM_TABLE_MAX     10
#define WMI_TPC_FLAG            3
#define WMI_TPC_BUF_SIZE        10

enum wmi_tpc_table_type {
    WMI_TPC_TABLE_TYPE_CDD = 0,
    WMI_TPC_TABLE_TYPE_STBC = 1,
    WMI_TPC_TABLE_TYPE_TXBF = 2,
};

enum wmi_tpc_config_event_flag {
    WMI_TPC_CONFIG_EVENT_FLAG_TABLE_CDD = 0x1,
    WMI_TPC_CONFIG_EVENT_FLAG_TABLE_STBC    = 0x2,
    WMI_TPC_CONFIG_EVENT_FLAG_TABLE_TXBF    = 0x4,
};

struct wmi_pdev_tpc_config_event {
    uint32_t reg_domain;
    uint32_t chan_freq;
    uint32_t phy_mode;
    uint32_t twice_antenna_reduction;
    uint32_t twice_max_rd_power;
    int32_t twice_antenna_gain;
    uint32_t power_limit;
    uint32_t rate_max;
    uint32_t num_tx_chain;
    uint32_t ctl;
    uint32_t flags;
    int8_t max_reg_allow_pow[WMI_TPC_TX_N_CHAIN];
    int8_t max_reg_allow_pow_agcdd[WMI_TPC_TX_N_CHAIN][WMI_TPC_TX_N_CHAIN];
    int8_t max_reg_allow_pow_agstbc[WMI_TPC_TX_N_CHAIN][WMI_TPC_TX_N_CHAIN];
    int8_t max_reg_allow_pow_agtxbf[WMI_TPC_TX_N_CHAIN][WMI_TPC_TX_N_CHAIN];
    uint8_t rates_array[WMI_TPC_RATE_MAX];
} __PACKED;

/* Transmit power scale factor. */
enum wmi_tp_scale {
    WMI_TP_SCALE_MAX    = 0,    /* no scaling (default) */
    WMI_TP_SCALE_50     = 1,    /* 50% of max (-3 dBm) */
    WMI_TP_SCALE_25     = 2,    /* 25% of max (-6 dBm) */
    WMI_TP_SCALE_12     = 3,    /* 12% of max (-9 dBm) */
    WMI_TP_SCALE_MIN    = 4,    /* min, but still on   */
    WMI_TP_SCALE_SIZE   = 5,    /* max num of enum     */
};

struct wmi_pdev_chanlist_update_event {
    /* number of channels */
    uint32_t num_chan;
    /* array of channels */
    struct wmi_channel channel_list[1];
} __PACKED;

#define WMI_MAX_DEBUG_MESG (sizeof(uint32_t) * 32)

struct wmi_debug_mesg_event {
    /* message buffer, NULL terminated */
    char bufp[WMI_MAX_DEBUG_MESG];
} __PACKED;

enum {
    /* P2P device */
    VDEV_SUBTYPE_P2PDEV = 0,
    /* P2P client */
    VDEV_SUBTYPE_P2PCLI,
    /* P2P GO */
    VDEV_SUBTYPE_P2PGO,
    /* BT3.0 HS */
    VDEV_SUBTYPE_BT,
};

struct wmi_pdev_set_channel_cmd {
    /* idnore power , only use flags , mode and freq */
    struct wmi_channel chan;
} __PACKED;

struct wmi_pdev_pktlog_enable_cmd {
    uint32_t ev_bitmap;
} __PACKED;

/* Customize the DSCP (bit) to TID (0-7) mapping for QOS */
#define WMI_DSCP_MAP_MAX    (64)
struct wmi_pdev_set_dscp_tid_map_cmd {
    /* map indicating DSCP to TID conversion */
    uint32_t dscp_to_tid_map[WMI_DSCP_MAP_MAX];
} __PACKED;

enum mcast_bcast_rate_id {
    WMI_SET_MCAST_RATE,
    WMI_SET_BCAST_RATE
};

struct mcast_bcast_rate {
    enum mcast_bcast_rate_id rate_id;
    uint32_t rate;
} __PACKED;

struct wmi_wmm_params {
    uint32_t cwmin;
    uint32_t cwmax;
    uint32_t aifs;
    uint32_t txop;
    uint32_t acm;
    uint32_t no_ack;
} __PACKED;

struct wmi_pdev_set_wmm_params {
    struct wmi_wmm_params ac_be;
    struct wmi_wmm_params ac_bk;
    struct wmi_wmm_params ac_vi;
    struct wmi_wmm_params ac_vo;
} __PACKED;

struct wmi_wmm_params_arg {
    uint32_t cwmin;
    uint32_t cwmax;
    uint32_t aifs;
    uint32_t txop;
    uint32_t acm;
    uint32_t no_ack;
};

struct wmi_wmm_params_all_arg {
    struct wmi_wmm_params_arg ac_be;
    struct wmi_wmm_params_arg ac_bk;
    struct wmi_wmm_params_arg ac_vi;
    struct wmi_wmm_params_arg ac_vo;
};

struct wmi_pdev_stats_tx {
    /* Num HTT cookies queued to dispatch list */
    uint32_t comp_queued;

    /* Num HTT cookies dispatched */
    uint32_t comp_delivered;

    /* Num MSDU queued to WAL */
    uint32_t msdu_enqued;

    /* Num MPDU queue to WAL */
    uint32_t mpdu_enqued;

    /* Num MSDUs dropped by WMM limit */
    uint32_t wmm_drop;

    /* Num Local frames queued */
    uint32_t local_enqued;

    /* Num Local frames done */
    uint32_t local_freed;

    /* Num queued to HW */
    uint32_t hw_queued;

    /* Num PPDU reaped from HW */
    uint32_t hw_reaped;

    /* Num underruns */
    uint32_t underrun;

    /* Num PPDUs cleaned up in TX abort */
    uint32_t tx_abort;

    /* Num MPDUs requed by SW */
    uint32_t mpdus_requed;

    /* excessive retries */
    uint32_t tx_ko;

    /* data hw rate code */
    uint32_t data_rc;

    /* Scheduler self triggers */
    uint32_t self_triggers;

    /* frames dropped due to excessive sw retries */
    uint32_t sw_retry_failure;

    /* illegal rate phy errors  */
    uint32_t illgl_rate_phy_err;

    /* wal pdev continuous xretry */
    uint32_t pdev_cont_xretry;

    /* wal pdev continous xretry */
    uint32_t pdev_tx_timeout;

    /* wal pdev resets  */
    uint32_t pdev_resets;

    /* frames dropped due to non-availability of stateless TIDs */
    uint32_t stateless_tid_alloc_failure;

    uint32_t phy_underrun;

    /* MPDU is more than txop limit */
    uint32_t txop_ovf;
} __PACKED;

struct wmi_10_4_pdev_stats_tx {
    /* Num HTT cookies queued to dispatch list */
    uint32_t comp_queued;

    /* Num HTT cookies dispatched */
    uint32_t comp_delivered;

    /* Num MSDU queued to WAL */
    uint32_t msdu_enqued;

    /* Num MPDU queue to WAL */
    uint32_t mpdu_enqued;

    /* Num MSDUs dropped by WMM limit */
    uint32_t wmm_drop;

    /* Num Local frames queued */
    uint32_t local_enqued;

    /* Num Local frames done */
    uint32_t local_freed;

    /* Num queued to HW */
    uint32_t hw_queued;

    /* Num PPDU reaped from HW */
    uint32_t hw_reaped;

    /* Num underruns */
    uint32_t underrun;

    /* HW Paused. */
    uint32_t  hw_paused;

    /* Num PPDUs cleaned up in TX abort */
    uint32_t tx_abort;

    /* Num MPDUs requed by SW */
    uint32_t mpdus_requed;

    /* excessive retries */
    uint32_t tx_ko;

    /* data hw rate code */
    uint32_t data_rc;

    /* Scheduler self triggers */
    uint32_t self_triggers;

    /* frames dropped due to excessive sw retries */
    uint32_t sw_retry_failure;

    /* illegal rate phy errors  */
    uint32_t illgl_rate_phy_err;

    /* wal pdev continuous xretry */
    uint32_t pdev_cont_xretry;

    /* wal pdev tx timeouts */
    uint32_t pdev_tx_timeout;

    /* wal pdev resets  */
    uint32_t pdev_resets;

    /* frames dropped due to non-availability of stateless TIDs */
    uint32_t stateless_tid_alloc_failure;

    uint32_t phy_underrun;

    /* MPDU is more than txop limit */
    uint32_t txop_ovf;

    /* Number of Sequences posted */
    uint32_t seq_posted;

    /* Number of Sequences failed queueing */
    uint32_t seq_failed_queueing;

    /* Number of Sequences completed */
    uint32_t seq_completed;

    /* Number of Sequences restarted */
    uint32_t seq_restarted;

    /* Number of MU Sequences posted */
    uint32_t mu_seq_posted;

    /* Num MPDUs flushed by SW, HWPAUSED,SW TXABORT(Reset,channel change) */
    uint32_t mpdus_sw_flush;

    /* Num MPDUs filtered by HW, all filter condition (TTL expired) */
    uint32_t mpdus_hw_filter;

    /* Num MPDUs truncated by PDG
     * (TXOP, TBTT, PPDU_duration based on rate, dyn_bw)
     */
    uint32_t mpdus_truncated;

    /* Num MPDUs that was tried but didn't receive ACK or BA */
    uint32_t mpdus_ack_failed;

    /* Num MPDUs that was dropped due to expiry. */
    uint32_t mpdus_expired;
} __PACKED;

struct wmi_pdev_stats_rx {
    /* Cnts any change in ring routing mid-ppdu */
    uint32_t mid_ppdu_route_change;

    /* Total number of statuses processed */
    uint32_t status_rcvd;

    /* Extra frags on rings 0-3 */
    uint32_t r0_frags;
    uint32_t r1_frags;
    uint32_t r2_frags;
    uint32_t r3_frags;

    /* MSDUs / MPDUs delivered to HTT */
    uint32_t htt_msdus;
    uint32_t htt_mpdus;

    /* MSDUs / MPDUs delivered to local stack */
    uint32_t loc_msdus;
    uint32_t loc_mpdus;

    /* AMSDUs that have more MSDUs than the status ring size */
    uint32_t oversize_amsdu;

    /* Number of PHY errors */
    uint32_t phy_errs;

    /* Number of PHY errors drops */
    uint32_t phy_err_drop;

    /* Number of mpdu errors - FCS, MIC, ENC etc. */
    uint32_t mpdu_errs;
} __PACKED;

struct wmi_pdev_stats_peer {
    /* REMOVE THIS ONCE REAL PEER STAT COUNTERS ARE ADDED */
    uint32_t dummy;
<<<<<<< HEAD
} __packed;
#endif // NEEDS PORTING
=======
} __PACKED;
>>>>>>> 0343b4f4

enum wmi_stats_id {
    WMI_STAT_PEER      = BIT(0),
    WMI_STAT_AP        = BIT(1),
    WMI_STAT_PDEV      = BIT(2),
    WMI_STAT_VDEV      = BIT(3),
    WMI_STAT_BCNFLT    = BIT(4),
    WMI_STAT_VDEV_RATE = BIT(5),
};

enum wmi_10_4_stats_id {
    WMI_10_4_STAT_PEER      = BIT(0),
    WMI_10_4_STAT_AP        = BIT(1),
    WMI_10_4_STAT_INST      = BIT(2),
    WMI_10_4_STAT_PEER_EXTD = BIT(3),
};

#if 0 // NEEDS PORTING
struct wlan_inst_rssi_args {
    uint16_t cfg_retry_count;
    uint16_t retry_count;
};

struct wmi_request_stats_cmd {
    uint32_t stats_id;

    uint32_t vdev_id;

    /* peer MAC address */
    struct wmi_mac_addr peer_macaddr;

    /* Instantaneous RSSI arguments */
    struct wlan_inst_rssi_args inst_rssi_args;
} __PACKED;

/* Suspend option */
enum {
    /* suspend */
    WMI_PDEV_SUSPEND,

    /* suspend and disable all interrupts */
    WMI_PDEV_SUSPEND_AND_DISABLE_INTR,
};

struct wmi_pdev_suspend_cmd {
    /* suspend option sent to target */
    uint32_t suspend_opt;
} __PACKED;

struct wmi_stats_event {
    uint32_t stats_id; /* WMI_STAT_ */
    /*
     * number of pdev stats event structures
     * (wmi_pdev_stats) 0 or 1
     */
    uint32_t num_pdev_stats;
    /*
     * number of vdev stats event structures
     * (wmi_vdev_stats) 0 or max vdevs
     */
    uint32_t num_vdev_stats;
    /*
     * number of peer stats event structures
     * (wmi_peer_stats) 0 or max peers
     */
    uint32_t num_peer_stats;
    uint32_t num_bcnflt_stats;
    /*
     * followed by
     *   num_pdev_stats * size of(struct wmi_pdev_stats)
     *   num_vdev_stats * size of(struct wmi_vdev_stats)
     *   num_peer_stats * size of(struct wmi_peer_stats)
     *
     *  By having a zero sized array, the pointer to data area
     *  becomes available without increasing the struct size
     */
    uint8_t data[0];
} __PACKED;

struct wmi_10_2_stats_event {
    uint32_t stats_id; /* %WMI_REQUEST_ */
    uint32_t num_pdev_stats;
    uint32_t num_pdev_ext_stats;
    uint32_t num_vdev_stats;
    uint32_t num_peer_stats;
    uint32_t num_bcnflt_stats;
    uint8_t data[0];
} __PACKED;

/*
 * PDEV statistics
 * TODO: add all PDEV stats here
 */
struct wmi_pdev_stats_base {
    uint32_t chan_nf;
    uint32_t tx_frame_count; /* Cycles spent transmitting frames */
    uint32_t rx_frame_count; /* Cycles spent receiving frames */
    uint32_t rx_clear_count; /* Total channel busy time, evidently */
    uint32_t cycle_count; /* Total on-channel time */
    uint32_t phy_err_count;
    uint32_t chan_tx_pwr;
} __PACKED;

struct wmi_pdev_stats {
    struct wmi_pdev_stats_base base;
    struct wmi_pdev_stats_tx tx;
    struct wmi_pdev_stats_rx rx;
    struct wmi_pdev_stats_peer peer;
} __PACKED;

struct wmi_pdev_stats_extra {
    uint32_t ack_rx_bad;
    uint32_t rts_bad;
    uint32_t rts_good;
    uint32_t fcs_bad;
    uint32_t no_beacons;
    uint32_t mib_int_count;
} __PACKED;

struct wmi_10x_pdev_stats {
    struct wmi_pdev_stats_base base;
    struct wmi_pdev_stats_tx tx;
    struct wmi_pdev_stats_rx rx;
    struct wmi_pdev_stats_peer peer;
    struct wmi_pdev_stats_extra extra;
} __PACKED;

struct wmi_pdev_stats_mem {
    uint32_t dram_free;
    uint32_t iram_free;
} __PACKED;

struct wmi_10_2_pdev_stats {
    struct wmi_pdev_stats_base base;
    struct wmi_pdev_stats_tx tx;
    uint32_t mc_drop;
    struct wmi_pdev_stats_rx rx;
    uint32_t pdev_rx_timeout;
    struct wmi_pdev_stats_mem mem;
    struct wmi_pdev_stats_peer peer;
    struct wmi_pdev_stats_extra extra;
} __PACKED;

struct wmi_10_4_pdev_stats {
    struct wmi_pdev_stats_base base;
    struct wmi_10_4_pdev_stats_tx tx;
    struct wmi_pdev_stats_rx rx;
    uint32_t rx_ovfl_errs;
    struct wmi_pdev_stats_mem mem;
    uint32_t sram_free_size;
    struct wmi_pdev_stats_extra extra;
} __PACKED;

/*
 * VDEV statistics
 * TODO: add all VDEV stats here
 */
struct wmi_vdev_stats {
    uint32_t vdev_id;
} __PACKED;

/*
 * peer statistics.
 * TODO: add more stats
 */
struct wmi_peer_stats {
    struct wmi_mac_addr peer_macaddr;
    uint32_t peer_rssi;
    uint32_t peer_tx_rate;
} __PACKED;

struct wmi_10x_peer_stats {
    struct wmi_peer_stats old;
    uint32_t peer_rx_rate;
} __PACKED;

struct wmi_10_2_peer_stats {
    struct wmi_peer_stats old;
    uint32_t peer_rx_rate;
    uint32_t current_per;
    uint32_t retries;
    uint32_t tx_rate_count;
    uint32_t max_4ms_frame_len;
    uint32_t total_sub_frames;
    uint32_t tx_bytes;
    uint32_t num_pkt_loss_overflow[4];
    uint32_t num_pkt_loss_excess_retry[4];
} __PACKED;

struct wmi_10_2_4_peer_stats {
    struct wmi_10_2_peer_stats common;
    uint32_t peer_rssi_changed;
} __PACKED;

struct wmi_10_2_4_ext_peer_stats {
    struct wmi_10_2_peer_stats common;
    uint32_t peer_rssi_changed;
    uint32_t rx_duration;
} __PACKED;

struct wmi_10_4_peer_stats {
    struct wmi_mac_addr peer_macaddr;
    uint32_t peer_rssi;
    uint32_t peer_rssi_seq_num;
    uint32_t peer_tx_rate;
    uint32_t peer_rx_rate;
    uint32_t current_per;
    uint32_t retries;
    uint32_t tx_rate_count;
    uint32_t max_4ms_frame_len;
    uint32_t total_sub_frames;
    uint32_t tx_bytes;
    uint32_t num_pkt_loss_overflow[4];
    uint32_t num_pkt_loss_excess_retry[4];
    uint32_t peer_rssi_changed;
} __PACKED;

struct wmi_10_4_peer_extd_stats {
    struct wmi_mac_addr peer_macaddr;
    uint32_t inactive_time;
    uint32_t peer_chain_rssi;
    uint32_t rx_duration;
    uint32_t reserved[10];
} __PACKED;

struct wmi_10_4_bss_bcn_stats {
    uint32_t vdev_id;
    uint32_t bss_bcns_dropped;
    uint32_t bss_bcn_delivered;
} __PACKED;

struct wmi_10_4_bss_bcn_filter_stats {
    uint32_t bcns_dropped;
    uint32_t bcns_delivered;
    uint32_t active_filters;
    struct wmi_10_4_bss_bcn_stats bss_stats;
} __PACKED;

struct wmi_10_2_pdev_ext_stats {
    uint32_t rx_rssi_comb;
    uint32_t rx_rssi[4];
    uint32_t rx_mcs[10];
    uint32_t tx_mcs[10];
    uint32_t ack_rssi;
} __PACKED;

struct wmi_vdev_create_cmd {
    uint32_t vdev_id;
    uint32_t vdev_type;
    uint32_t vdev_subtype;
    struct wmi_mac_addr vdev_macaddr;
} __PACKED;

enum wmi_vdev_type {
    WMI_VDEV_TYPE_AP      = 1,
    WMI_VDEV_TYPE_STA     = 2,
    WMI_VDEV_TYPE_IBSS    = 3,
    WMI_VDEV_TYPE_MONITOR = 4,
};

enum wmi_vdev_subtype {
    WMI_VDEV_SUBTYPE_NONE,
    WMI_VDEV_SUBTYPE_P2P_DEVICE,
    WMI_VDEV_SUBTYPE_P2P_CLIENT,
    WMI_VDEV_SUBTYPE_P2P_GO,
    WMI_VDEV_SUBTYPE_PROXY_STA,
    WMI_VDEV_SUBTYPE_MESH_11S,
    WMI_VDEV_SUBTYPE_MESH_NON_11S,
};

enum wmi_vdev_subtype_legacy {
    WMI_VDEV_SUBTYPE_LEGACY_NONE      = 0,
    WMI_VDEV_SUBTYPE_LEGACY_P2P_DEV   = 1,
    WMI_VDEV_SUBTYPE_LEGACY_P2P_CLI   = 2,
    WMI_VDEV_SUBTYPE_LEGACY_P2P_GO    = 3,
    WMI_VDEV_SUBTYPE_LEGACY_PROXY_STA = 4,
};

enum wmi_vdev_subtype_10_2_4 {
    WMI_VDEV_SUBTYPE_10_2_4_NONE      = 0,
    WMI_VDEV_SUBTYPE_10_2_4_P2P_DEV   = 1,
    WMI_VDEV_SUBTYPE_10_2_4_P2P_CLI   = 2,
    WMI_VDEV_SUBTYPE_10_2_4_P2P_GO    = 3,
    WMI_VDEV_SUBTYPE_10_2_4_PROXY_STA = 4,
    WMI_VDEV_SUBTYPE_10_2_4_MESH_11S  = 5,
};

enum wmi_vdev_subtype_10_4 {
    WMI_VDEV_SUBTYPE_10_4_NONE         = 0,
    WMI_VDEV_SUBTYPE_10_4_P2P_DEV      = 1,
    WMI_VDEV_SUBTYPE_10_4_P2P_CLI      = 2,
    WMI_VDEV_SUBTYPE_10_4_P2P_GO       = 3,
    WMI_VDEV_SUBTYPE_10_4_PROXY_STA    = 4,
    WMI_VDEV_SUBTYPE_10_4_MESH_NON_11S = 5,
    WMI_VDEV_SUBTYPE_10_4_MESH_11S     = 6,
};

/* values for vdev_subtype */

/* values for vdev_start_request flags */
/*
 * Indicates that AP VDEV uses hidden ssid. only valid for
 *  AP/GO
 */
#define WMI_VDEV_START_HIDDEN_SSID  (1 << 0)
/*
 * Indicates if robust management frame/management frame
 *  protection is enabled. For GO/AP vdevs, it indicates that
 *  it may support station/client associations with RMF enabled.
 *  For STA/client vdevs, it indicates that sta will
 *  associate with AP with RMF enabled.
 */
#define WMI_VDEV_START_PMF_ENABLED  (1 << 1)

struct wmi_p2p_noa_descriptor {
    uint32_t type_count; /* 255: continuous schedule, 0: reserved */
    uint32_t duration;  /* Absent period duration in micro seconds */
    uint32_t interval;   /* Absent period interval in micro seconds */
    uint32_t start_time; /* 32 bit tsf time when in starts */
} __PACKED;

struct wmi_vdev_start_request_cmd {
    /* WMI channel */
    struct wmi_channel chan;
    /* unique id identifying the VDEV, generated by the caller */
    uint32_t vdev_id;
    /* requestor id identifying the caller module */
    uint32_t requestor_id;
    /* beacon interval from received beacon */
    uint32_t beacon_interval;
    /* DTIM Period from the received beacon */
    uint32_t dtim_period;
    /* Flags */
    uint32_t flags;
    /* ssid field. Only valid for AP/GO/IBSS/BTAmp VDEV type. */
    struct wmi_ssid ssid;
    /* beacon/probe response xmit rate. Applicable for SoftAP. */
    uint32_t bcn_tx_rate;
    /* beacon/probe response xmit power. Applicable for SoftAP. */
    uint32_t bcn_tx_power;
    /* number of p2p NOA descriptor(s) from scan entry */
    uint32_t num_noa_descriptors;
    /*
     * Disable H/W ack. This used by WMI_VDEV_RESTART_REQUEST_CMDID.
     * During CAC, Our HW shouldn't ack ditected frames
     */
    uint32_t disable_hw_ack;
    /* actual p2p NOA descriptor from scan entry */
    struct wmi_p2p_noa_descriptor noa_descriptors[2];
} __PACKED;

struct wmi_vdev_restart_request_cmd {
    struct wmi_vdev_start_request_cmd vdev_start_request_cmd;
} __PACKED;

struct wmi_vdev_start_request_arg {
    uint32_t vdev_id;
    struct wmi_channel_arg channel;
    uint32_t bcn_intval;
    uint32_t dtim_period;
    uint8_t* ssid;
    uint32_t ssid_len;
    uint32_t bcn_tx_rate;
    uint32_t bcn_tx_power;
    bool disable_hw_ack;
    bool hidden_ssid;
    bool pmf_enabled;
};

struct wmi_vdev_delete_cmd {
    /* unique id identifying the VDEV, generated by the caller */
    uint32_t vdev_id;
} __PACKED;

struct wmi_vdev_up_cmd {
    uint32_t vdev_id;
    uint32_t vdev_assoc_id;
    struct wmi_mac_addr vdev_bssid;
} __PACKED;

struct wmi_vdev_stop_cmd {
    uint32_t vdev_id;
} __PACKED;

struct wmi_vdev_down_cmd {
    uint32_t vdev_id;
} __PACKED;

struct wmi_vdev_standby_response_cmd {
    /* unique id identifying the VDEV, generated by the caller */
    uint32_t vdev_id;
} __PACKED;

struct wmi_vdev_resume_response_cmd {
    /* unique id identifying the VDEV, generated by the caller */
    uint32_t vdev_id;
} __PACKED;

struct wmi_vdev_set_param_cmd {
    uint32_t vdev_id;
    uint32_t param_id;
    uint32_t param_value;
} __PACKED;

#define WMI_MAX_KEY_INDEX   3
#define WMI_MAX_KEY_LEN     32

#define WMI_KEY_PAIRWISE 0x00
#define WMI_KEY_GROUP    0x01
#define WMI_KEY_TX_USAGE 0x02 /* default tx key - static wep */

struct wmi_key_seq_counter {
    uint32_t key_seq_counter_l;
    uint32_t key_seq_counter_h;
} __PACKED;

#define WMI_CIPHER_NONE     0x0 /* clear key */
#define WMI_CIPHER_WEP      0x1
#define WMI_CIPHER_TKIP     0x2
#define WMI_CIPHER_AES_OCB  0x3
#define WMI_CIPHER_AES_CCM  0x4
#define WMI_CIPHER_WAPI     0x5
#define WMI_CIPHER_CKIP     0x6
#define WMI_CIPHER_AES_CMAC 0x7

struct wmi_vdev_install_key_cmd {
    uint32_t vdev_id;
    struct wmi_mac_addr peer_macaddr;
    uint32_t key_idx;
    uint32_t key_flags;
    uint32_t key_cipher; /* %WMI_CIPHER_ */
    struct wmi_key_seq_counter key_rsc_counter;
    struct wmi_key_seq_counter key_global_rsc_counter;
    struct wmi_key_seq_counter key_tsc_counter;
    uint8_t wpi_key_rsc_counter[16];
    uint8_t wpi_key_tsc_counter[16];
    uint32_t key_len;
    uint32_t key_txmic_len;
    uint32_t key_rxmic_len;

    /* contains key followed by tx mic followed by rx mic */
    uint8_t key_data[0];
} __PACKED;

struct wmi_vdev_install_key_arg {
    uint32_t vdev_id;
    const uint8_t* macaddr;
    uint32_t key_idx;
    uint32_t key_flags;
    uint32_t key_cipher;
    uint32_t key_len;
    uint32_t key_txmic_len;
    uint32_t key_rxmic_len;
    const void* key_data;
};

/*
 * vdev fixed rate format:
 * - preamble - b7:b6 - see WMI_RATE_PREMABLE_
 * - nss      - b5:b4 - ss number (0 mean 1ss)
 * - rate_mcs - b3:b0 - as below
 *    CCK:  0 - 11Mbps, 1 - 5,5Mbps, 2 - 2Mbps, 3 - 1Mbps,
 *          4 - 11Mbps (s), 5 - 5,5Mbps (s), 6 - 2Mbps (s)
 *    OFDM: 0 - 48Mbps, 1 - 24Mbps, 2 - 12Mbps, 3 - 6Mbps,
 *          4 - 54Mbps, 5 - 36Mbps, 6 - 18Mbps, 7 - 9Mbps
 *    HT/VHT: MCS index
 */

/* Preamble types to be used with VDEV fixed rate configuration */
enum wmi_rate_preamble {
    WMI_RATE_PREAMBLE_OFDM,
    WMI_RATE_PREAMBLE_CCK,
    WMI_RATE_PREAMBLE_HT,
    WMI_RATE_PREAMBLE_VHT,
};

#define ATH10K_HW_NSS(rate)     (1 + (((rate) >> 4) & 0x3))
#define ATH10K_HW_PREAMBLE(rate)    (((rate) >> 6) & 0x3)
#define ATH10K_HW_MCS_RATE(rate)    ((rate) & 0xf)
#define ATH10K_HW_LEGACY_RATE(rate) ((rate) & 0x3f)
#define ATH10K_HW_BW(flags)     (((flags) >> 3) & 0x3)
#define ATH10K_HW_GI(flags)     (((flags) >> 5) & 0x1)
#define ATH10K_HW_RATECODE(rate, nss, preamble) \
    (((preamble) << 6) | ((nss) << 4) | (rate))

#define VHT_MCS_NUM     10
#define VHT_BW_NUM      4
#define VHT_NSS_NUM     4

/* Value to disable fixed rate setting */
#define WMI_FIXED_RATE_NONE    (0xff)

struct wmi_vdev_param_map {
    uint32_t rts_threshold;
    uint32_t fragmentation_threshold;
    uint32_t beacon_interval;
    uint32_t listen_interval;
    uint32_t multicast_rate;
    uint32_t mgmt_tx_rate;
    uint32_t slot_time;
    uint32_t preamble;
    uint32_t swba_time;
    uint32_t wmi_vdev_stats_update_period;
    uint32_t wmi_vdev_pwrsave_ageout_time;
    uint32_t wmi_vdev_host_swba_interval;
    uint32_t dtim_period;
    uint32_t wmi_vdev_oc_scheduler_air_time_limit;
    uint32_t wds;
    uint32_t atim_window;
    uint32_t bmiss_count_max;
    uint32_t bmiss_first_bcnt;
    uint32_t bmiss_final_bcnt;
    uint32_t feature_wmm;
    uint32_t chwidth;
    uint32_t chextoffset;
    uint32_t disable_htprotection;
    uint32_t sta_quickkickout;
    uint32_t mgmt_rate;
    uint32_t protection_mode;
    uint32_t fixed_rate;
    uint32_t sgi;
    uint32_t ldpc;
    uint32_t tx_stbc;
    uint32_t rx_stbc;
    uint32_t intra_bss_fwd;
    uint32_t def_keyid;
    uint32_t nss;
    uint32_t bcast_data_rate;
    uint32_t mcast_data_rate;
    uint32_t mcast_indicate;
    uint32_t dhcp_indicate;
    uint32_t unknown_dest_indicate;
    uint32_t ap_keepalive_min_idle_inactive_time_secs;
    uint32_t ap_keepalive_max_idle_inactive_time_secs;
    uint32_t ap_keepalive_max_unresponsive_time_secs;
    uint32_t ap_enable_nawds;
    uint32_t mcast2ucast_set;
    uint32_t enable_rtscts;
    uint32_t txbf;
    uint32_t packet_powersave;
    uint32_t drop_unencry;
    uint32_t tx_encap_type;
    uint32_t ap_detect_out_of_sync_sleeping_sta_time_secs;
    uint32_t rc_num_retries;
    uint32_t cabq_maxdur;
    uint32_t mfptest_set;
    uint32_t rts_fixed_rate;
    uint32_t vht_sgimask;
    uint32_t vht80_ratemask;
    uint32_t early_rx_adjust_enable;
    uint32_t early_rx_tgt_bmiss_num;
    uint32_t early_rx_bmiss_sample_cycle;
    uint32_t early_rx_slop_step;
    uint32_t early_rx_init_slop;
    uint32_t early_rx_adjust_pause;
    uint32_t proxy_sta;
    uint32_t meru_vc;
    uint32_t rx_decap_type;
    uint32_t bw_nss_ratemask;
    uint32_t inc_tsf;
    uint32_t dec_tsf;
};

#define WMI_VDEV_PARAM_UNSUPPORTED 0

/* the definition of different VDEV parameters */
enum wmi_vdev_param {
    /* RTS Threshold */
    WMI_VDEV_PARAM_RTS_THRESHOLD = 0x1,
    /* Fragmentation threshold */
    WMI_VDEV_PARAM_FRAGMENTATION_THRESHOLD,
    /* beacon interval in TUs */
    WMI_VDEV_PARAM_BEACON_INTERVAL,
    /* Listen interval in TUs */
    WMI_VDEV_PARAM_LISTEN_INTERVAL,
    /* multicast rate in Mbps */
    WMI_VDEV_PARAM_MULTICAST_RATE,
    /* management frame rate in Mbps */
    WMI_VDEV_PARAM_MGMT_TX_RATE,
    /* slot time (long vs short) */
    WMI_VDEV_PARAM_SLOT_TIME,
    /* preamble (long vs short) */
    WMI_VDEV_PARAM_PREAMBLE,
    /* SWBA time (time before tbtt in msec) */
    WMI_VDEV_PARAM_SWBA_TIME,
    /* time period for updating VDEV stats */
    WMI_VDEV_STATS_UPDATE_PERIOD,
    /* age out time in msec for frames queued for station in power save */
    WMI_VDEV_PWRSAVE_AGEOUT_TIME,
    /*
     * Host SWBA interval (time in msec before tbtt for SWBA event
     * generation).
     */
    WMI_VDEV_HOST_SWBA_INTERVAL,
    /* DTIM period (specified in units of num beacon intervals) */
    WMI_VDEV_PARAM_DTIM_PERIOD,
    /*
     * scheduler air time limit for this VDEV. used by off chan
     * scheduler.
     */
    WMI_VDEV_OC_SCHEDULER_AIR_TIME_LIMIT,
    /* enable/dsiable WDS for this VDEV  */
    WMI_VDEV_PARAM_WDS,
    /* ATIM Window */
    WMI_VDEV_PARAM_ATIM_WINDOW,
    /* BMISS max */
    WMI_VDEV_PARAM_BMISS_COUNT_MAX,
    /* BMISS first time */
    WMI_VDEV_PARAM_BMISS_FIRST_BCNT,
    /* BMISS final time */
    WMI_VDEV_PARAM_BMISS_FINAL_BCNT,
    /* WMM enables/disabled */
    WMI_VDEV_PARAM_FEATURE_WMM,
    /* Channel width */
    WMI_VDEV_PARAM_CHWIDTH,
    /* Channel Offset */
    WMI_VDEV_PARAM_CHEXTOFFSET,
    /* Disable HT Protection */
    WMI_VDEV_PARAM_DISABLE_HTPROTECTION,
    /* Quick STA Kickout */
    WMI_VDEV_PARAM_STA_QUICKKICKOUT,
    /* Rate to be used with Management frames */
    WMI_VDEV_PARAM_MGMT_RATE,
    /* Protection Mode */
    WMI_VDEV_PARAM_PROTECTION_MODE,
    /* Fixed rate setting */
    WMI_VDEV_PARAM_FIXED_RATE,
    /* Short GI Enable/Disable */
    WMI_VDEV_PARAM_SGI,
    /* Enable LDPC */
    WMI_VDEV_PARAM_LDPC,
    /* Enable Tx STBC */
    WMI_VDEV_PARAM_TX_STBC,
    /* Enable Rx STBC */
    WMI_VDEV_PARAM_RX_STBC,
    /* Intra BSS forwarding  */
    WMI_VDEV_PARAM_INTRA_BSS_FWD,
    /* Setting Default xmit key for Vdev */
    WMI_VDEV_PARAM_DEF_KEYID,
    /* NSS width */
    WMI_VDEV_PARAM_NSS,
    /* Set the custom rate for the broadcast data frames */
    WMI_VDEV_PARAM_BCAST_DATA_RATE,
    /* Set the custom rate (rate-code) for multicast data frames */
    WMI_VDEV_PARAM_MCAST_DATA_RATE,
    /* Tx multicast packet indicate Enable/Disable */
    WMI_VDEV_PARAM_MCAST_INDICATE,
    /* Tx DHCP packet indicate Enable/Disable */
    WMI_VDEV_PARAM_DHCP_INDICATE,
    /* Enable host inspection of Tx unicast packet to unknown destination */
    WMI_VDEV_PARAM_UNKNOWN_DEST_INDICATE,

    /* The minimum amount of time AP begins to consider STA inactive */
    WMI_VDEV_PARAM_AP_KEEPALIVE_MIN_IDLE_INACTIVE_TIME_SECS,

    /*
     * An associated STA is considered inactive when there is no recent
     * TX/RX activity and no downlink frames are buffered for it. Once a
     * STA exceeds the maximum idle inactive time, the AP will send an
     * 802.11 data-null as a keep alive to verify the STA is still
     * associated. If the STA does ACK the data-null, or if the data-null
     * is buffered and the STA does not retrieve it, the STA will be
     * considered unresponsive
     * (see WMI_VDEV_AP_KEEPALIVE_MAX_UNRESPONSIVE_TIME_SECS).
     */
    WMI_VDEV_PARAM_AP_KEEPALIVE_MAX_IDLE_INACTIVE_TIME_SECS,

    /*
     * An associated STA is considered unresponsive if there is no recent
     * TX/RX activity and downlink frames are buffered for it. Once a STA
     * exceeds the maximum unresponsive time, the AP will send a
     * WMI_STA_KICKOUT event to the host so the STA can be deleted.
     */
    WMI_VDEV_PARAM_AP_KEEPALIVE_MAX_UNRESPONSIVE_TIME_SECS,

    /* Enable NAWDS : MCAST INSPECT Enable, NAWDS Flag set */
    WMI_VDEV_PARAM_AP_ENABLE_NAWDS,
    /* Enable/Disable RTS-CTS */
    WMI_VDEV_PARAM_ENABLE_RTSCTS,
    /* Enable TXBFee/er */
    WMI_VDEV_PARAM_TXBF,

    /* Set packet power save */
    WMI_VDEV_PARAM_PACKET_POWERSAVE,

    /*
     * Drops un-encrypted packets if eceived in an encrypted connection
     * otherwise forwards to host.
     */
    WMI_VDEV_PARAM_DROP_UNENCRY,

    /*
     * Set the encapsulation type for frames.
     */
    WMI_VDEV_PARAM_TX_ENCAP_TYPE,
};

/* the definition of different VDEV parameters */
enum wmi_10x_vdev_param {
    /* RTS Threshold */
    WMI_10X_VDEV_PARAM_RTS_THRESHOLD = 0x1,
    /* Fragmentation threshold */
    WMI_10X_VDEV_PARAM_FRAGMENTATION_THRESHOLD,
    /* beacon interval in TUs */
    WMI_10X_VDEV_PARAM_BEACON_INTERVAL,
    /* Listen interval in TUs */
    WMI_10X_VDEV_PARAM_LISTEN_INTERVAL,
    /* multicast rate in Mbps */
    WMI_10X_VDEV_PARAM_MULTICAST_RATE,
    /* management frame rate in Mbps */
    WMI_10X_VDEV_PARAM_MGMT_TX_RATE,
    /* slot time (long vs short) */
    WMI_10X_VDEV_PARAM_SLOT_TIME,
    /* preamble (long vs short) */
    WMI_10X_VDEV_PARAM_PREAMBLE,
    /* SWBA time (time before tbtt in msec) */
    WMI_10X_VDEV_PARAM_SWBA_TIME,
    /* time period for updating VDEV stats */
    WMI_10X_VDEV_STATS_UPDATE_PERIOD,
    /* age out time in msec for frames queued for station in power save */
    WMI_10X_VDEV_PWRSAVE_AGEOUT_TIME,
    /*
     * Host SWBA interval (time in msec before tbtt for SWBA event
     * generation).
     */
    WMI_10X_VDEV_HOST_SWBA_INTERVAL,
    /* DTIM period (specified in units of num beacon intervals) */
    WMI_10X_VDEV_PARAM_DTIM_PERIOD,
    /*
     * scheduler air time limit for this VDEV. used by off chan
     * scheduler.
     */
    WMI_10X_VDEV_OC_SCHEDULER_AIR_TIME_LIMIT,
    /* enable/dsiable WDS for this VDEV  */
    WMI_10X_VDEV_PARAM_WDS,
    /* ATIM Window */
    WMI_10X_VDEV_PARAM_ATIM_WINDOW,
    /* BMISS max */
    WMI_10X_VDEV_PARAM_BMISS_COUNT_MAX,
    /* WMM enables/disabled */
    WMI_10X_VDEV_PARAM_FEATURE_WMM,
    /* Channel width */
    WMI_10X_VDEV_PARAM_CHWIDTH,
    /* Channel Offset */
    WMI_10X_VDEV_PARAM_CHEXTOFFSET,
    /* Disable HT Protection */
    WMI_10X_VDEV_PARAM_DISABLE_HTPROTECTION,
    /* Quick STA Kickout */
    WMI_10X_VDEV_PARAM_STA_QUICKKICKOUT,
    /* Rate to be used with Management frames */
    WMI_10X_VDEV_PARAM_MGMT_RATE,
    /* Protection Mode */
    WMI_10X_VDEV_PARAM_PROTECTION_MODE,
    /* Fixed rate setting */
    WMI_10X_VDEV_PARAM_FIXED_RATE,
    /* Short GI Enable/Disable */
    WMI_10X_VDEV_PARAM_SGI,
    /* Enable LDPC */
    WMI_10X_VDEV_PARAM_LDPC,
    /* Enable Tx STBC */
    WMI_10X_VDEV_PARAM_TX_STBC,
    /* Enable Rx STBC */
    WMI_10X_VDEV_PARAM_RX_STBC,
    /* Intra BSS forwarding  */
    WMI_10X_VDEV_PARAM_INTRA_BSS_FWD,
    /* Setting Default xmit key for Vdev */
    WMI_10X_VDEV_PARAM_DEF_KEYID,
    /* NSS width */
    WMI_10X_VDEV_PARAM_NSS,
    /* Set the custom rate for the broadcast data frames */
    WMI_10X_VDEV_PARAM_BCAST_DATA_RATE,
    /* Set the custom rate (rate-code) for multicast data frames */
    WMI_10X_VDEV_PARAM_MCAST_DATA_RATE,
    /* Tx multicast packet indicate Enable/Disable */
    WMI_10X_VDEV_PARAM_MCAST_INDICATE,
    /* Tx DHCP packet indicate Enable/Disable */
    WMI_10X_VDEV_PARAM_DHCP_INDICATE,
    /* Enable host inspection of Tx unicast packet to unknown destination */
    WMI_10X_VDEV_PARAM_UNKNOWN_DEST_INDICATE,

    /* The minimum amount of time AP begins to consider STA inactive */
    WMI_10X_VDEV_PARAM_AP_KEEPALIVE_MIN_IDLE_INACTIVE_TIME_SECS,

    /*
     * An associated STA is considered inactive when there is no recent
     * TX/RX activity and no downlink frames are buffered for it. Once a
     * STA exceeds the maximum idle inactive time, the AP will send an
     * 802.11 data-null as a keep alive to verify the STA is still
     * associated. If the STA does ACK the data-null, or if the data-null
     * is buffered and the STA does not retrieve it, the STA will be
     * considered unresponsive
     * (see WMI_10X_VDEV_AP_KEEPALIVE_MAX_UNRESPONSIVE_TIME_SECS).
     */
    WMI_10X_VDEV_PARAM_AP_KEEPALIVE_MAX_IDLE_INACTIVE_TIME_SECS,

    /*
     * An associated STA is considered unresponsive if there is no recent
     * TX/RX activity and downlink frames are buffered for it. Once a STA
     * exceeds the maximum unresponsive time, the AP will send a
     * WMI_10X_STA_KICKOUT event to the host so the STA can be deleted.
     */
    WMI_10X_VDEV_PARAM_AP_KEEPALIVE_MAX_UNRESPONSIVE_TIME_SECS,

    /* Enable NAWDS : MCAST INSPECT Enable, NAWDS Flag set */
    WMI_10X_VDEV_PARAM_AP_ENABLE_NAWDS,

    WMI_10X_VDEV_PARAM_MCAST2UCAST_SET,
    /* Enable/Disable RTS-CTS */
    WMI_10X_VDEV_PARAM_ENABLE_RTSCTS,

    WMI_10X_VDEV_PARAM_AP_DETECT_OUT_OF_SYNC_SLEEPING_STA_TIME_SECS,

    /* following are available as of firmware 10.2 */
    WMI_10X_VDEV_PARAM_TX_ENCAP_TYPE,
    WMI_10X_VDEV_PARAM_CABQ_MAXDUR,
    WMI_10X_VDEV_PARAM_MFPTEST_SET,
    WMI_10X_VDEV_PARAM_RTS_FIXED_RATE,
    WMI_10X_VDEV_PARAM_VHT_SGIMASK,
    WMI_10X_VDEV_PARAM_VHT80_RATEMASK,
    WMI_10X_VDEV_PARAM_TSF_INCREMENT,
};

enum wmi_10_4_vdev_param {
    WMI_10_4_VDEV_PARAM_RTS_THRESHOLD = 0x1,
    WMI_10_4_VDEV_PARAM_FRAGMENTATION_THRESHOLD,
    WMI_10_4_VDEV_PARAM_BEACON_INTERVAL,
    WMI_10_4_VDEV_PARAM_LISTEN_INTERVAL,
    WMI_10_4_VDEV_PARAM_MULTICAST_RATE,
    WMI_10_4_VDEV_PARAM_MGMT_TX_RATE,
    WMI_10_4_VDEV_PARAM_SLOT_TIME,
    WMI_10_4_VDEV_PARAM_PREAMBLE,
    WMI_10_4_VDEV_PARAM_SWBA_TIME,
    WMI_10_4_VDEV_STATS_UPDATE_PERIOD,
    WMI_10_4_VDEV_PWRSAVE_AGEOUT_TIME,
    WMI_10_4_VDEV_HOST_SWBA_INTERVAL,
    WMI_10_4_VDEV_PARAM_DTIM_PERIOD,
    WMI_10_4_VDEV_OC_SCHEDULER_AIR_TIME_LIMIT,
    WMI_10_4_VDEV_PARAM_WDS,
    WMI_10_4_VDEV_PARAM_ATIM_WINDOW,
    WMI_10_4_VDEV_PARAM_BMISS_COUNT_MAX,
    WMI_10_4_VDEV_PARAM_BMISS_FIRST_BCNT,
    WMI_10_4_VDEV_PARAM_BMISS_FINAL_BCNT,
    WMI_10_4_VDEV_PARAM_FEATURE_WMM,
    WMI_10_4_VDEV_PARAM_CHWIDTH,
    WMI_10_4_VDEV_PARAM_CHEXTOFFSET,
    WMI_10_4_VDEV_PARAM_DISABLE_HTPROTECTION,
    WMI_10_4_VDEV_PARAM_STA_QUICKKICKOUT,
    WMI_10_4_VDEV_PARAM_MGMT_RATE,
    WMI_10_4_VDEV_PARAM_PROTECTION_MODE,
    WMI_10_4_VDEV_PARAM_FIXED_RATE,
    WMI_10_4_VDEV_PARAM_SGI,
    WMI_10_4_VDEV_PARAM_LDPC,
    WMI_10_4_VDEV_PARAM_TX_STBC,
    WMI_10_4_VDEV_PARAM_RX_STBC,
    WMI_10_4_VDEV_PARAM_INTRA_BSS_FWD,
    WMI_10_4_VDEV_PARAM_DEF_KEYID,
    WMI_10_4_VDEV_PARAM_NSS,
    WMI_10_4_VDEV_PARAM_BCAST_DATA_RATE,
    WMI_10_4_VDEV_PARAM_MCAST_DATA_RATE,
    WMI_10_4_VDEV_PARAM_MCAST_INDICATE,
    WMI_10_4_VDEV_PARAM_DHCP_INDICATE,
    WMI_10_4_VDEV_PARAM_UNKNOWN_DEST_INDICATE,
    WMI_10_4_VDEV_PARAM_AP_KEEPALIVE_MIN_IDLE_INACTIVE_TIME_SECS,
    WMI_10_4_VDEV_PARAM_AP_KEEPALIVE_MAX_IDLE_INACTIVE_TIME_SECS,
    WMI_10_4_VDEV_PARAM_AP_KEEPALIVE_MAX_UNRESPONSIVE_TIME_SECS,
    WMI_10_4_VDEV_PARAM_AP_ENABLE_NAWDS,
    WMI_10_4_VDEV_PARAM_MCAST2UCAST_SET,
    WMI_10_4_VDEV_PARAM_ENABLE_RTSCTS,
    WMI_10_4_VDEV_PARAM_RC_NUM_RETRIES,
    WMI_10_4_VDEV_PARAM_TXBF,
    WMI_10_4_VDEV_PARAM_PACKET_POWERSAVE,
    WMI_10_4_VDEV_PARAM_DROP_UNENCRY,
    WMI_10_4_VDEV_PARAM_TX_ENCAP_TYPE,
    WMI_10_4_VDEV_PARAM_AP_DETECT_OUT_OF_SYNC_SLEEPING_STA_TIME_SECS,
    WMI_10_4_VDEV_PARAM_CABQ_MAXDUR,
    WMI_10_4_VDEV_PARAM_MFPTEST_SET,
    WMI_10_4_VDEV_PARAM_RTS_FIXED_RATE,
    WMI_10_4_VDEV_PARAM_VHT_SGIMASK,
    WMI_10_4_VDEV_PARAM_VHT80_RATEMASK,
    WMI_10_4_VDEV_PARAM_EARLY_RX_ADJUST_ENABLE,
    WMI_10_4_VDEV_PARAM_EARLY_RX_TGT_BMISS_NUM,
    WMI_10_4_VDEV_PARAM_EARLY_RX_BMISS_SAMPLE_CYCLE,
    WMI_10_4_VDEV_PARAM_EARLY_RX_SLOP_STEP,
    WMI_10_4_VDEV_PARAM_EARLY_RX_INIT_SLOP,
    WMI_10_4_VDEV_PARAM_EARLY_RX_ADJUST_PAUSE,
    WMI_10_4_VDEV_PARAM_PROXY_STA,
    WMI_10_4_VDEV_PARAM_MERU_VC,
    WMI_10_4_VDEV_PARAM_RX_DECAP_TYPE,
    WMI_10_4_VDEV_PARAM_BW_NSS_RATEMASK,
    WMI_10_4_VDEV_PARAM_SENSOR_AP,
    WMI_10_4_VDEV_PARAM_BEACON_RATE,
    WMI_10_4_VDEV_PARAM_DTIM_ENABLE_CTS,
    WMI_10_4_VDEV_PARAM_STA_KICKOUT,
    WMI_10_4_VDEV_PARAM_CAPABILITIES,
    WMI_10_4_VDEV_PARAM_TSF_INCREMENT,
    WMI_10_4_VDEV_PARAM_RX_FILTER,
    WMI_10_4_VDEV_PARAM_MGMT_TX_POWER,
    WMI_10_4_VDEV_PARAM_ATF_SSID_SCHED_POLICY,
    WMI_10_4_VDEV_PARAM_DISABLE_DYN_BW_RTS,
    WMI_10_4_VDEV_PARAM_TSF_DECREMENT,
};

#define WMI_VDEV_PARAM_TXBF_SU_TX_BFEE BIT(0)
#define WMI_VDEV_PARAM_TXBF_MU_TX_BFEE BIT(1)
#define WMI_VDEV_PARAM_TXBF_SU_TX_BFER BIT(2)
#define WMI_VDEV_PARAM_TXBF_MU_TX_BFER BIT(3)

#define WMI_TXBF_STS_CAP_OFFSET_LSB 4
#define WMI_TXBF_STS_CAP_OFFSET_MASK    0xf0
#define WMI_BF_SOUND_DIM_OFFSET_LSB 8
#define WMI_BF_SOUND_DIM_OFFSET_MASK    0xf00

/* slot time long */
#define WMI_VDEV_SLOT_TIME_LONG     0x1
/* slot time short */
#define WMI_VDEV_SLOT_TIME_SHORT    0x2
/* preablbe long */
#define WMI_VDEV_PREAMBLE_LONG      0x1
/* preablbe short */
#define WMI_VDEV_PREAMBLE_SHORT     0x2

enum wmi_start_event_param {
    WMI_VDEV_RESP_START_EVENT = 0,
    WMI_VDEV_RESP_RESTART_EVENT,
};

struct wmi_vdev_start_response_event {
    uint32_t vdev_id;
    uint32_t req_id;
    uint32_t resp_type; /* %WMI_VDEV_RESP_ */
    uint32_t status;
} __PACKED;

struct wmi_vdev_standby_req_event {
    /* unique id identifying the VDEV, generated by the caller */
    uint32_t vdev_id;
} __PACKED;

struct wmi_vdev_resume_req_event {
    /* unique id identifying the VDEV, generated by the caller */
    uint32_t vdev_id;
} __PACKED;

struct wmi_vdev_stopped_event {
    /* unique id identifying the VDEV, generated by the caller */
    uint32_t vdev_id;
} __PACKED;

/*
 * common structure used for simple events
 * (stopped, resume_req, standby response)
 */
struct wmi_vdev_simple_event {
    /* unique id identifying the VDEV, generated by the caller */
    uint32_t vdev_id;
} __PACKED;

/* VDEV start response status codes */
/* VDEV successfully started */
#define WMI_INIFIED_VDEV_START_RESPONSE_STATUS_SUCCESS  0x0

/* requested VDEV not found */
#define WMI_INIFIED_VDEV_START_RESPONSE_INVALID_VDEVID  0x1

/* unsupported VDEV combination */
#define WMI_INIFIED_VDEV_START_RESPONSE_NOT_SUPPORTED   0x2

/* TODO: please add more comments if you have in-depth information */
struct wmi_vdev_spectral_conf_cmd {
    uint32_t vdev_id;

    /* number of fft samples to send (0 for infinite) */
    uint32_t scan_count;
    uint32_t scan_period;
    uint32_t scan_priority;

    /* number of bins in the FFT: 2^(fft_size - bin_scale) */
    uint32_t scan_fft_size;
    uint32_t scan_gc_ena;
    uint32_t scan_restart_ena;
    uint32_t scan_noise_floor_ref;
    uint32_t scan_init_delay;
    uint32_t scan_nb_tone_thr;
    uint32_t scan_str_bin_thr;
    uint32_t scan_wb_rpt_mode;
    uint32_t scan_rssi_rpt_mode;
    uint32_t scan_rssi_thr;
    uint32_t scan_pwr_format;

    /* rpt_mode: Format of FFT report to software for spectral scan
     * triggered FFTs:
     *  0: No FFT report (only spectral scan summary report)
     *  1: 2-dword summary of metrics for each completed FFT + spectral
     *     scan summary report
     *  2: 2-dword summary of metrics for each completed FFT +
     *     1x- oversampled bins(in-band) per FFT + spectral scan summary
     *     report
     *  3: 2-dword summary of metrics for each completed FFT +
     *     2x- oversampled bins (all) per FFT + spectral scan summary
     */
    uint32_t scan_rpt_mode;
    uint32_t scan_bin_scale;
    uint32_t scan_dbm_adj;
    uint32_t scan_chn_mask;
} __PACKED;

struct wmi_vdev_spectral_conf_arg {
    uint32_t vdev_id;
    uint32_t scan_count;
    uint32_t scan_period;
    uint32_t scan_priority;
    uint32_t scan_fft_size;
    uint32_t scan_gc_ena;
    uint32_t scan_restart_ena;
    uint32_t scan_noise_floor_ref;
    uint32_t scan_init_delay;
    uint32_t scan_nb_tone_thr;
    uint32_t scan_str_bin_thr;
    uint32_t scan_wb_rpt_mode;
    uint32_t scan_rssi_rpt_mode;
    uint32_t scan_rssi_thr;
    uint32_t scan_pwr_format;
    uint32_t scan_rpt_mode;
    uint32_t scan_bin_scale;
    uint32_t scan_dbm_adj;
    uint32_t scan_chn_mask;
};

#define WMI_SPECTRAL_ENABLE_DEFAULT              0
#define WMI_SPECTRAL_COUNT_DEFAULT               0
#define WMI_SPECTRAL_PERIOD_DEFAULT             35
#define WMI_SPECTRAL_PRIORITY_DEFAULT            1
#define WMI_SPECTRAL_FFT_SIZE_DEFAULT            7
#define WMI_SPECTRAL_GC_ENA_DEFAULT              1
#define WMI_SPECTRAL_RESTART_ENA_DEFAULT         0
#define WMI_SPECTRAL_NOISE_FLOOR_REF_DEFAULT   -96
#define WMI_SPECTRAL_INIT_DELAY_DEFAULT         80
#define WMI_SPECTRAL_NB_TONE_THR_DEFAULT        12
#define WMI_SPECTRAL_STR_BIN_THR_DEFAULT         8
#define WMI_SPECTRAL_WB_RPT_MODE_DEFAULT         0
#define WMI_SPECTRAL_RSSI_RPT_MODE_DEFAULT       0
#define WMI_SPECTRAL_RSSI_THR_DEFAULT         0xf0
#define WMI_SPECTRAL_PWR_FORMAT_DEFAULT          0
#define WMI_SPECTRAL_RPT_MODE_DEFAULT            2
#define WMI_SPECTRAL_BIN_SCALE_DEFAULT           1
#define WMI_SPECTRAL_DBM_ADJ_DEFAULT             1
#define WMI_SPECTRAL_CHN_MASK_DEFAULT            1

struct wmi_vdev_spectral_enable_cmd {
    uint32_t vdev_id;
    uint32_t trigger_cmd;
    uint32_t enable_cmd;
} __PACKED;

#define WMI_SPECTRAL_TRIGGER_CMD_TRIGGER  1
#define WMI_SPECTRAL_TRIGGER_CMD_CLEAR    2
#define WMI_SPECTRAL_ENABLE_CMD_ENABLE    1
#define WMI_SPECTRAL_ENABLE_CMD_DISABLE   2

/* Beacon processing related command and event structures */
struct wmi_bcn_tx_hdr {
    uint32_t vdev_id;
    uint32_t tx_rate;
    uint32_t tx_power;
    uint32_t bcn_len;
} __PACKED;

struct wmi_bcn_tx_cmd {
    struct wmi_bcn_tx_hdr hdr;
    uint8_t* bcn[0];
} __PACKED;

struct wmi_bcn_tx_arg {
    uint32_t vdev_id;
    uint32_t tx_rate;
    uint32_t tx_power;
    uint32_t bcn_len;
    const void* bcn;
};

enum wmi_bcn_tx_ref_flags {
    WMI_BCN_TX_REF_FLAG_DTIM_ZERO = 0x1,
    WMI_BCN_TX_REF_FLAG_DELIVER_CAB = 0x2,
};

/* TODO: It is unclear why "no antenna" works while any other seemingly valid
 * chainmask yields no beacons on the air at all.
 */
#define WMI_BCN_TX_REF_DEF_ANTENNA 0

struct wmi_bcn_tx_ref_cmd {
    uint32_t vdev_id;
    uint32_t data_len;
    /* physical address of the frame - dma pointer */
    uint32_t data_ptr;
    /* id for host to track */
    uint32_t msdu_id;
    /* frame ctrl to setup PPDU desc */
    uint32_t frame_control;
    /* to control CABQ traffic: WMI_BCN_TX_REF_FLAG_ */
    uint32_t flags;
    /* introduced in 10.2 */
    uint32_t antenna_mask;
} __PACKED;

/* Beacon filter */
#define WMI_BCN_FILTER_ALL   0 /* Filter all beacons */
#define WMI_BCN_FILTER_NONE  1 /* Pass all beacons */
#define WMI_BCN_FILTER_RSSI  2 /* Pass Beacons RSSI >= RSSI threshold */
#define WMI_BCN_FILTER_BSSID 3 /* Pass Beacons with matching BSSID */
#define WMI_BCN_FILTER_SSID  4 /* Pass Beacons with matching SSID */

struct wmi_bcn_filter_rx_cmd {
    /* Filter ID */
    uint32_t bcn_filter_id;
    /* Filter type - wmi_bcn_filter */
    uint32_t bcn_filter;
    /* Buffer len */
    uint32_t bcn_filter_len;
    /* Filter info (threshold, BSSID, RSSI) */
    uint8_t* bcn_filter_buf;
} __PACKED;

/* Capabilities and IEs to be passed to firmware */
struct wmi_bcn_prb_info {
    /* Capabilities */
    uint32_t caps;
    /* ERP info */
    uint32_t erp;
    /* Advanced capabilities */
    /* HT capabilities */
    /* HT Info */
    /* ibss_dfs */
    /* wpa Info */
    /* rsn Info */
    /* rrm info */
    /* ath_ext */
    /* app IE */
} __PACKED;

struct wmi_bcn_tmpl_cmd {
    /* unique id identifying the VDEV, generated by the caller */
    uint32_t vdev_id;
    /* TIM IE offset from the beginning of the template. */
    uint32_t tim_ie_offset;
    /* beacon probe capabilities and IEs */
    struct wmi_bcn_prb_info bcn_prb_info;
    /* beacon buffer length */
    uint32_t buf_len;
    /* variable length data */
    uint8_t data[1];
} __PACKED;

struct wmi_prb_tmpl_cmd {
    /* unique id identifying the VDEV, generated by the caller */
    uint32_t vdev_id;
    /* beacon probe capabilities and IEs */
    struct wmi_bcn_prb_info bcn_prb_info;
    /* beacon buffer length */
    uint32_t buf_len;
    /* Variable length data */
    uint8_t data[1];
} __PACKED;

enum wmi_sta_ps_mode {
    /* enable power save for the given STA VDEV */
    WMI_STA_PS_MODE_DISABLED = 0,
    /* disable power save  for a given STA VDEV */
    WMI_STA_PS_MODE_ENABLED = 1,
};

struct wmi_sta_powersave_mode_cmd {
    /* unique id identifying the VDEV, generated by the caller */
    uint32_t vdev_id;

    /*
     * Power save mode
     * (see enum wmi_sta_ps_mode)
     */
    uint32_t sta_ps_mode;
} __PACKED;

enum wmi_csa_offload_en {
    WMI_CSA_OFFLOAD_DISABLE = 0,
    WMI_CSA_OFFLOAD_ENABLE = 1,
};

struct wmi_csa_offload_enable_cmd {
    uint32_t vdev_id;
    uint32_t csa_offload_enable;
} __PACKED;

struct wmi_csa_offload_chanswitch_cmd {
    uint32_t vdev_id;
    struct wmi_channel chan;
} __PACKED;

/*
 * This parameter controls the policy for retrieving frames from AP while the
 * STA is in sleep state.
 *
 * Only takes affect if the sta_ps_mode is enabled
 */
enum wmi_sta_ps_param_rx_wake_policy {
    /*
     * Wake up when ever there is an  RX activity on the VDEV. In this mode
     * the Power save SM(state machine) will come out of sleep by either
     * sending null frame (or) a data frame (with PS==0) in response to TIM
     * bit set in the received beacon frame from AP.
     */
    WMI_STA_PS_RX_WAKE_POLICY_WAKE = 0,

    /*
     * Here the power save state machine will not wakeup in response to TIM
     * bit, instead it will send a PSPOLL (or) UASPD trigger based on UAPSD
     * configuration setup by WMISET_PS_SET_UAPSD  WMI command.  When all
     * access categories are delivery-enabled, the station will send a
     * UAPSD trigger frame, otherwise it will send a PS-Poll.
     */
    WMI_STA_PS_RX_WAKE_POLICY_POLL_UAPSD = 1,
};

/*
 * Number of tx frames/beacon  that cause the power save SM to wake up.
 *
 * Value 1 causes the SM to wake up for every TX. Value 0 has a special
 * meaning, It will cause the SM to never wake up. This is useful if you want
 * to keep the system to sleep all the time for some kind of test mode . host
 * can change this parameter any time.  It will affect at the next tx frame.
 */
enum wmi_sta_ps_param_tx_wake_threshold {
    WMI_STA_PS_TX_WAKE_THRESHOLD_NEVER = 0,
    WMI_STA_PS_TX_WAKE_THRESHOLD_ALWAYS = 1,

    /*
     * Values greater than one indicate that many TX attempts per beacon
     * interval before the STA will wake up
     */
};

/*
 * The maximum number of PS-Poll frames the FW will send in response to
 * traffic advertised in TIM before waking up (by sending a null frame with PS
 * = 0). Value 0 has a special meaning: there is no maximum count and the FW
 * will send as many PS-Poll as are necessary to retrieve buffered BU. This
 * parameter is used when the RX wake policy is
 * WMI_STA_PS_RX_WAKE_POLICY_POLL_UAPSD and ignored when the RX wake
 * policy is WMI_STA_PS_RX_WAKE_POLICY_WAKE.
 */
enum wmi_sta_ps_param_pspoll_count {
    WMI_STA_PS_PSPOLL_COUNT_NO_MAX = 0,
    /*
     * Values greater than 0 indicate the maximum numer of PS-Poll frames
     * FW will send before waking up.
     */

    /* When u-APSD is enabled the firmware will be very reluctant to exit
     * STA PS. This could result in very poor Rx performance with STA doing
     * PS-Poll for each and every buffered frame. This value is a bit
     * arbitrary.
     */
    WMI_STA_PS_PSPOLL_COUNT_UAPSD = 3,
};

/*
 * This will include the delivery and trigger enabled state for every AC.
 * This is the negotiated state with AP. The host MLME needs to set this based
 * on AP capability and the state Set in the association request by the
 * station MLME.Lower 8 bits of the value specify the UAPSD configuration.
 */
#define WMI_UAPSD_AC_TYPE_DELI 0
#define WMI_UAPSD_AC_TYPE_TRIG 1

#define WMI_UAPSD_AC_BIT_MASK(ac, type) \
    (type == WMI_UAPSD_AC_TYPE_DELI ? 1 << (ac << 1) : 1 << ((ac << 1) + 1))

enum wmi_sta_ps_param_uapsd {
    WMI_STA_PS_UAPSD_AC0_DELIVERY_EN = (1 << 0),
    WMI_STA_PS_UAPSD_AC0_TRIGGER_EN  = (1 << 1),
    WMI_STA_PS_UAPSD_AC1_DELIVERY_EN = (1 << 2),
    WMI_STA_PS_UAPSD_AC1_TRIGGER_EN  = (1 << 3),
    WMI_STA_PS_UAPSD_AC2_DELIVERY_EN = (1 << 4),
    WMI_STA_PS_UAPSD_AC2_TRIGGER_EN  = (1 << 5),
    WMI_STA_PS_UAPSD_AC3_DELIVERY_EN = (1 << 6),
    WMI_STA_PS_UAPSD_AC3_TRIGGER_EN  = (1 << 7),
};

#define WMI_STA_UAPSD_MAX_INTERVAL_MSEC UINT_MAX

struct wmi_sta_uapsd_auto_trig_param {
    uint32_t wmm_ac;
    uint32_t user_priority;
    uint32_t service_interval;
    uint32_t suspend_interval;
    uint32_t delay_interval;
};

struct wmi_sta_uapsd_auto_trig_cmd_fixed_param {
    uint32_t vdev_id;
    struct wmi_mac_addr peer_macaddr;
    uint32_t num_ac;
};

struct wmi_sta_uapsd_auto_trig_arg {
    uint32_t wmm_ac;
    uint32_t user_priority;
    uint32_t service_interval;
    uint32_t suspend_interval;
    uint32_t delay_interval;
};

enum wmi_sta_powersave_param {
    /*
     * Controls how frames are retrievd from AP while STA is sleeping
     *
     * (see enum wmi_sta_ps_param_rx_wake_policy)
     */
    WMI_STA_PS_PARAM_RX_WAKE_POLICY = 0,

    /*
     * The STA will go active after this many TX
     *
     * (see enum wmi_sta_ps_param_tx_wake_threshold)
     */
    WMI_STA_PS_PARAM_TX_WAKE_THRESHOLD = 1,

    /*
     * Number of PS-Poll to send before STA wakes up
     *
     * (see enum wmi_sta_ps_param_pspoll_count)
     *
     */
    WMI_STA_PS_PARAM_PSPOLL_COUNT = 2,

    /*
     * TX/RX inactivity time in msec before going to sleep.
     *
     * The power save SM will monitor tx/rx activity on the VDEV, if no
     * activity for the specified msec of the parameter the Power save
     * SM will go to sleep.
     */
    WMI_STA_PS_PARAM_INACTIVITY_TIME = 3,

    /*
     * Set uapsd configuration.
     *
     * (see enum wmi_sta_ps_param_uapsd)
     */
    WMI_STA_PS_PARAM_UAPSD = 4,
};

struct wmi_sta_powersave_param_cmd {
    uint32_t vdev_id;
    uint32_t param_id; /* %WMI_STA_PS_PARAM_ */
    uint32_t param_value;
} __PACKED;

/* No MIMO power save */
#define WMI_STA_MIMO_PS_MODE_DISABLE
/* mimo powersave mode static*/
#define WMI_STA_MIMO_PS_MODE_STATIC
/* mimo powersave mode dynamic */
#define WMI_STA_MIMO_PS_MODE_DYNAMIC

struct wmi_sta_mimo_ps_mode_cmd {
    /* unique id identifying the VDEV, generated by the caller */
    uint32_t vdev_id;
    /* mimo powersave mode as defined above */
    uint32_t mimo_pwrsave_mode;
} __PACKED;

/* U-APSD configuration of peer station from (re)assoc request and TSPECs */
enum wmi_ap_ps_param_uapsd {
    WMI_AP_PS_UAPSD_AC0_DELIVERY_EN = (1 << 0),
    WMI_AP_PS_UAPSD_AC0_TRIGGER_EN  = (1 << 1),
    WMI_AP_PS_UAPSD_AC1_DELIVERY_EN = (1 << 2),
    WMI_AP_PS_UAPSD_AC1_TRIGGER_EN  = (1 << 3),
    WMI_AP_PS_UAPSD_AC2_DELIVERY_EN = (1 << 4),
    WMI_AP_PS_UAPSD_AC2_TRIGGER_EN  = (1 << 5),
    WMI_AP_PS_UAPSD_AC3_DELIVERY_EN = (1 << 6),
    WMI_AP_PS_UAPSD_AC3_TRIGGER_EN  = (1 << 7),
};

/* U-APSD maximum service period of peer station */
enum wmi_ap_ps_peer_param_max_sp {
    WMI_AP_PS_PEER_PARAM_MAX_SP_UNLIMITED = 0,
    WMI_AP_PS_PEER_PARAM_MAX_SP_2 = 1,
    WMI_AP_PS_PEER_PARAM_MAX_SP_4 = 2,
    WMI_AP_PS_PEER_PARAM_MAX_SP_6 = 3,
    MAX_WMI_AP_PS_PEER_PARAM_MAX_SP,
};

/*
 * AP power save parameter
 * Set a power save specific parameter for a peer station
 */
enum wmi_ap_ps_peer_param {
    /* Set uapsd configuration for a given peer.
     *
     * Include the delivery and trigger enabled state for every AC.
     * The host  MLME needs to set this based on AP capability and stations
     * request Set in the association request  received from the station.
     *
     * Lower 8 bits of the value specify the UAPSD configuration.
     *
     * (see enum wmi_ap_ps_param_uapsd)
     * The default value is 0.
     */
    WMI_AP_PS_PEER_PARAM_UAPSD = 0,

    /*
     * Set the service period for a UAPSD capable station
     *
     * The service period from wme ie in the (re)assoc request frame.
     *
     * (see enum wmi_ap_ps_peer_param_max_sp)
     */
    WMI_AP_PS_PEER_PARAM_MAX_SP = 1,

    /* Time in seconds for aging out buffered frames for STA in PS */
    WMI_AP_PS_PEER_PARAM_AGEOUT_TIME = 2,
};

struct wmi_ap_ps_peer_cmd {
    /* unique id identifying the VDEV, generated by the caller */
    uint32_t vdev_id;

    /* peer MAC address */
    struct wmi_mac_addr peer_macaddr;

    /* AP powersave param (see enum wmi_ap_ps_peer_param) */
    uint32_t param_id;

    /* AP powersave param value */
    uint32_t param_value;
} __PACKED;

/* 128 clients = 4 words */
#define WMI_TIM_BITMAP_ARRAY_SIZE 4

struct wmi_tim_info {
    uint32_t tim_len;
    uint32_t tim_mcast;
    uint32_t tim_bitmap[WMI_TIM_BITMAP_ARRAY_SIZE];
    uint32_t tim_changed;
    uint32_t tim_num_ps_pending;
} __PACKED;

struct wmi_tim_info_arg {
    uint32_t tim_len;
    uint32_t tim_mcast;
    const uint32_t* tim_bitmap;
    uint32_t tim_changed;
    uint32_t tim_num_ps_pending;
} __PACKED;

/* Maximum number of NOA Descriptors supported */
#define WMI_P2P_MAX_NOA_DESCRIPTORS 4
#define WMI_P2P_OPPPS_ENABLE_BIT    BIT(0)
#define WMI_P2P_OPPPS_CTWINDOW_OFFSET   1
#define WMI_P2P_NOA_CHANGED_BIT BIT(0)

struct wmi_p2p_noa_info {
    /* Bit 0 - Flag to indicate an update in NOA schedule
     * Bits 7-1 - Reserved
     */
    uint8_t changed;
    /* NOA index */
    uint8_t index;
    /* Bit 0 - Opp PS state of the AP
     * Bits 1-7 - Ctwindow in TUs
     */
    uint8_t ctwindow_oppps;
    /* Number of NOA descriptors */
    uint8_t num_descriptors;

    struct wmi_p2p_noa_descriptor descriptors[WMI_P2P_MAX_NOA_DESCRIPTORS];
} __PACKED;

struct wmi_bcn_info {
    struct wmi_tim_info tim_info;
    struct wmi_p2p_noa_info p2p_noa_info;
} __PACKED;

struct wmi_host_swba_event {
    uint32_t vdev_map;
    struct wmi_bcn_info bcn_info[0];
} __PACKED;

struct wmi_10_2_4_bcn_info {
    struct wmi_tim_info tim_info;
    /* The 10.2.4 FW doesn't have p2p NOA info */
} __PACKED;

struct wmi_10_2_4_host_swba_event {
    uint32_t vdev_map;
    struct wmi_10_2_4_bcn_info bcn_info[0];
} __PACKED;

/* 16 words = 512 client + 1 word = for guard */
#define WMI_10_4_TIM_BITMAP_ARRAY_SIZE 17

struct wmi_10_4_tim_info {
    uint32_t tim_len;
    uint32_t tim_mcast;
    uint32_t tim_bitmap[WMI_10_4_TIM_BITMAP_ARRAY_SIZE];
    uint32_t tim_changed;
    uint32_t tim_num_ps_pending;
} __PACKED;

#define WMI_10_4_P2P_MAX_NOA_DESCRIPTORS 1

struct wmi_10_4_p2p_noa_info {
    /* Bit 0 - Flag to indicate an update in NOA schedule
     * Bits 7-1 - Reserved
     */
    uint8_t changed;
    /* NOA index */
    uint8_t index;
    /* Bit 0 - Opp PS state of the AP
     * Bits 1-7 - Ctwindow in TUs
     */
    uint8_t ctwindow_oppps;
    /* Number of NOA descriptors */
    uint8_t num_descriptors;

    struct wmi_p2p_noa_descriptor
        noa_descriptors[WMI_10_4_P2P_MAX_NOA_DESCRIPTORS];
} __PACKED;

struct wmi_10_4_bcn_info {
    struct wmi_10_4_tim_info tim_info;
    struct wmi_10_4_p2p_noa_info p2p_noa_info;
} __PACKED;

struct wmi_10_4_host_swba_event {
    uint32_t vdev_map;
    struct wmi_10_4_bcn_info bcn_info[0];
} __PACKED;

#define WMI_MAX_AP_VDEV 16

struct wmi_tbtt_offset_event {
    uint32_t vdev_map;
    uint32_t tbttoffset_list[WMI_MAX_AP_VDEV];
} __PACKED;

struct wmi_peer_create_cmd {
    uint32_t vdev_id;
    struct wmi_mac_addr peer_macaddr;
} __PACKED;

enum wmi_peer_type {
    WMI_PEER_TYPE_DEFAULT = 0,
    WMI_PEER_TYPE_BSS = 1,
    WMI_PEER_TYPE_TDLS = 2,
};

struct wmi_peer_delete_cmd {
    uint32_t vdev_id;
    struct wmi_mac_addr peer_macaddr;
} __PACKED;

struct wmi_peer_flush_tids_cmd {
    uint32_t vdev_id;
    struct wmi_mac_addr peer_macaddr;
    uint32_t peer_tid_bitmap;
} __PACKED;

struct wmi_fixed_rate {
    /*
     * rate mode . 0: disable fixed rate (auto rate)
     *   1: legacy (non 11n) rate  specified as ieee rate 2*Mbps
     *   2: ht20 11n rate  specified as mcs index
     *   3: ht40 11n rate  specified as mcs index
     */
    uint32_t  rate_mode;
    /*
     * 4 rate values for 4 rate series. series 0 is stored in byte 0 (LSB)
     * and series 3 is stored at byte 3 (MSB)
     */
    uint32_t  rate_series;
    /*
     * 4 retry counts for 4 rate series. retry count for rate 0 is stored
     * in byte 0 (LSB) and retry count for rate 3 is stored at byte 3
     * (MSB)
     */
    uint32_t  rate_retries;
} __PACKED;

struct wmi_peer_fixed_rate_cmd {
    /* unique id identifying the VDEV, generated by the caller */
    uint32_t vdev_id;
    /* peer MAC address */
    struct wmi_mac_addr peer_macaddr;
    /* fixed rate */
    struct wmi_fixed_rate peer_fixed_rate;
} __PACKED;

#define WMI_MGMT_TID    17

struct wmi_addba_clear_resp_cmd {
    /* unique id identifying the VDEV, generated by the caller */
    uint32_t vdev_id;
    /* peer MAC address */
    struct wmi_mac_addr peer_macaddr;
} __PACKED;

struct wmi_addba_send_cmd {
    /* unique id identifying the VDEV, generated by the caller */
    uint32_t vdev_id;
    /* peer MAC address */
    struct wmi_mac_addr peer_macaddr;
    /* Tid number */
    uint32_t tid;
    /* Buffer/Window size*/
    uint32_t buffersize;
} __PACKED;

struct wmi_delba_send_cmd {
    /* unique id identifying the VDEV, generated by the caller */
    uint32_t vdev_id;
    /* peer MAC address */
    struct wmi_mac_addr peer_macaddr;
    /* Tid number */
    uint32_t tid;
    /* Is Initiator */
    uint32_t initiator;
    /* Reason code */
    uint32_t reasoncode;
} __PACKED;

struct wmi_addba_setresponse_cmd {
    /* unique id identifying the vdev, generated by the caller */
    uint32_t vdev_id;
    /* peer mac address */
    struct wmi_mac_addr peer_macaddr;
    /* Tid number */
    uint32_t tid;
    /* status code */
    uint32_t statuscode;
} __PACKED;

struct wmi_send_singleamsdu_cmd {
    /* unique id identifying the vdev, generated by the caller */
    uint32_t vdev_id;
    /* peer mac address */
    struct wmi_mac_addr peer_macaddr;
    /* Tid number */
    uint32_t tid;
} __PACKED;

enum wmi_peer_smps_state {
    WMI_PEER_SMPS_PS_NONE = 0x0,
    WMI_PEER_SMPS_STATIC  = 0x1,
    WMI_PEER_SMPS_DYNAMIC = 0x2
};

enum wmi_peer_chwidth {
    WMI_PEER_CHWIDTH_20MHZ = 0,
    WMI_PEER_CHWIDTH_40MHZ = 1,
    WMI_PEER_CHWIDTH_80MHZ = 2,
    WMI_PEER_CHWIDTH_160MHZ = 3,
};

enum wmi_peer_param {
    WMI_PEER_SMPS_STATE = 0x1, /* see %wmi_peer_smps_state */
    WMI_PEER_AMPDU      = 0x2,
    WMI_PEER_AUTHORIZE  = 0x3,
    WMI_PEER_CHAN_WIDTH = 0x4,
    WMI_PEER_NSS        = 0x5,
    WMI_PEER_USE_4ADDR  = 0x6,
    WMI_PEER_DEBUG      = 0xa,
    WMI_PEER_DUMMY_VAR  = 0xff, /* dummy parameter for STA PS workaround */
};

struct wmi_peer_set_param_cmd {
    uint32_t vdev_id;
    struct wmi_mac_addr peer_macaddr;
    uint32_t param_id;
    uint32_t param_value;
} __PACKED;

#define MAX_SUPPORTED_RATES 128

struct wmi_rate_set {
    /* total number of rates */
    uint32_t num_rates;
    /*
     * rates (each 8bit value) packed into a 32 bit word.
     * the rates are filled from least significant byte to most
     * significant byte.
     */
    uint32_t rates[(MAX_SUPPORTED_RATES / 4) + 1];
} __PACKED;

struct wmi_rate_set_arg {
    unsigned int num_rates;
    uint8_t rates[MAX_SUPPORTED_RATES];
};

/*
 * NOTE: It would bea good idea to represent the Tx MCS
 * info in one word and Rx in another word. This is split
 * into multiple words for convenience
 */
struct wmi_vht_rate_set {
    uint32_t rx_max_rate; /* Max Rx data rate */
    uint32_t rx_mcs_set;  /* Negotiated RX VHT rates */
    uint32_t tx_max_rate; /* Max Tx data rate */
    uint32_t tx_mcs_set;  /* Negotiated TX VHT rates */
} __PACKED;

struct wmi_vht_rate_set_arg {
    uint32_t rx_max_rate;
    uint32_t rx_mcs_set;
    uint32_t tx_max_rate;
    uint32_t tx_mcs_set;
};

struct wmi_peer_set_rates_cmd {
    /* peer MAC address */
    struct wmi_mac_addr peer_macaddr;
    /* legacy rate set */
    struct wmi_rate_set peer_legacy_rates;
    /* ht rate set */
    struct wmi_rate_set peer_ht_rates;
} __PACKED;

struct wmi_peer_set_q_empty_callback_cmd {
    /* unique id identifying the VDEV, generated by the caller */
    uint32_t vdev_id;
    /* peer MAC address */
    struct wmi_mac_addr peer_macaddr;
    uint32_t callback_enable;
} __PACKED;

struct wmi_peer_flags_map {
    uint32_t auth;
    uint32_t qos;
    uint32_t need_ptk_4_way;
    uint32_t need_gtk_2_way;
    uint32_t apsd;
    uint32_t ht;
    uint32_t bw40;
    uint32_t stbc;
    uint32_t ldbc;
    uint32_t dyn_mimops;
    uint32_t static_mimops;
    uint32_t spatial_mux;
    uint32_t vht;
    uint32_t bw80;
    uint32_t vht_2g;
    uint32_t pmf;
    uint32_t bw160;
};

enum wmi_peer_flags {
    WMI_PEER_AUTH = 0x00000001,
    WMI_PEER_QOS = 0x00000002,
    WMI_PEER_NEED_PTK_4_WAY = 0x00000004,
    WMI_PEER_NEED_GTK_2_WAY = 0x00000010,
    WMI_PEER_APSD = 0x00000800,
    WMI_PEER_HT = 0x00001000,
    WMI_PEER_40MHZ = 0x00002000,
    WMI_PEER_STBC = 0x00008000,
    WMI_PEER_LDPC = 0x00010000,
    WMI_PEER_DYN_MIMOPS = 0x00020000,
    WMI_PEER_STATIC_MIMOPS = 0x00040000,
    WMI_PEER_SPATIAL_MUX = 0x00200000,
    WMI_PEER_VHT = 0x02000000,
    WMI_PEER_80MHZ = 0x04000000,
    WMI_PEER_VHT_2G = 0x08000000,
    WMI_PEER_PMF = 0x10000000,
    WMI_PEER_160MHZ = 0x20000000
};

enum wmi_10x_peer_flags {
    WMI_10X_PEER_AUTH = 0x00000001,
    WMI_10X_PEER_QOS = 0x00000002,
    WMI_10X_PEER_NEED_PTK_4_WAY = 0x00000004,
    WMI_10X_PEER_NEED_GTK_2_WAY = 0x00000010,
    WMI_10X_PEER_APSD = 0x00000800,
    WMI_10X_PEER_HT = 0x00001000,
    WMI_10X_PEER_40MHZ = 0x00002000,
    WMI_10X_PEER_STBC = 0x00008000,
    WMI_10X_PEER_LDPC = 0x00010000,
    WMI_10X_PEER_DYN_MIMOPS = 0x00020000,
    WMI_10X_PEER_STATIC_MIMOPS = 0x00040000,
    WMI_10X_PEER_SPATIAL_MUX = 0x00200000,
    WMI_10X_PEER_VHT = 0x02000000,
    WMI_10X_PEER_80MHZ = 0x04000000,
    WMI_10X_PEER_160MHZ = 0x20000000
};

enum wmi_10_2_peer_flags {
    WMI_10_2_PEER_AUTH = 0x00000001,
    WMI_10_2_PEER_QOS = 0x00000002,
    WMI_10_2_PEER_NEED_PTK_4_WAY = 0x00000004,
    WMI_10_2_PEER_NEED_GTK_2_WAY = 0x00000010,
    WMI_10_2_PEER_APSD = 0x00000800,
    WMI_10_2_PEER_HT = 0x00001000,
    WMI_10_2_PEER_40MHZ = 0x00002000,
    WMI_10_2_PEER_STBC = 0x00008000,
    WMI_10_2_PEER_LDPC = 0x00010000,
    WMI_10_2_PEER_DYN_MIMOPS = 0x00020000,
    WMI_10_2_PEER_STATIC_MIMOPS = 0x00040000,
    WMI_10_2_PEER_SPATIAL_MUX = 0x00200000,
    WMI_10_2_PEER_VHT = 0x02000000,
    WMI_10_2_PEER_80MHZ = 0x04000000,
    WMI_10_2_PEER_VHT_2G = 0x08000000,
    WMI_10_2_PEER_PMF = 0x10000000,
    WMI_10_2_PEER_160MHZ = 0x20000000
};

/*
 * Peer rate capabilities.
 *
 * This is of interest to the ratecontrol
 * module which resides in the firmware. The bit definitions are
 * consistent with that defined in if_athrate.c.
 */
#define WMI_RC_DS_FLAG          0x01
#define WMI_RC_CW40_FLAG        0x02
#define WMI_RC_SGI_FLAG         0x04
#define WMI_RC_HT_FLAG          0x08
#define WMI_RC_RTSCTS_FLAG      0x10
#define WMI_RC_TX_STBC_FLAG     0x20
#define WMI_RC_RX_STBC_FLAG     0xC0
#define WMI_RC_RX_STBC_FLAG_S   6
#define WMI_RC_WEP_TKIP_FLAG    0x100
#define WMI_RC_TS_FLAG          0x200
#define WMI_RC_UAPSD_FLAG       0x400

/* Maximum listen interval supported by hw in units of beacon interval */
#define ATH10K_MAX_HW_LISTEN_INTERVAL 5

struct wmi_common_peer_assoc_complete_cmd {
    struct wmi_mac_addr peer_macaddr;
    uint32_t vdev_id;
    uint32_t peer_new_assoc; /* 1=assoc, 0=reassoc */
    uint32_t peer_associd; /* 16 LSBs */
    uint32_t peer_flags;
    uint32_t peer_caps; /* 16 LSBs */
    uint32_t peer_listen_intval;
    uint32_t peer_ht_caps;
    uint32_t peer_max_mpdu;
    uint32_t peer_mpdu_density; /* 0..16 */
    uint32_t peer_rate_caps;
    struct wmi_rate_set peer_legacy_rates;
    struct wmi_rate_set peer_ht_rates;
    uint32_t peer_nss; /* num of spatial streams */
    uint32_t peer_vht_caps;
    uint32_t peer_phymode;
    struct wmi_vht_rate_set peer_vht_rates;
};

struct wmi_main_peer_assoc_complete_cmd {
    struct wmi_common_peer_assoc_complete_cmd cmd;

    /* HT Operation Element of the peer. Five bytes packed in 2
     *  INT32 array and filled from lsb to msb.
     */
    uint32_t peer_ht_info[2];
} __PACKED;

struct wmi_10_1_peer_assoc_complete_cmd {
    struct wmi_common_peer_assoc_complete_cmd cmd;
} __PACKED;

#define WMI_PEER_ASSOC_INFO0_MAX_MCS_IDX_LSB 0
#define WMI_PEER_ASSOC_INFO0_MAX_MCS_IDX_MASK 0x0f
#define WMI_PEER_ASSOC_INFO0_MAX_NSS_LSB 4
#define WMI_PEER_ASSOC_INFO0_MAX_NSS_MASK 0xf0

struct wmi_10_2_peer_assoc_complete_cmd {
    struct wmi_common_peer_assoc_complete_cmd cmd;
    uint32_t info0; /* WMI_PEER_ASSOC_INFO0_ */
} __PACKED;

#define PEER_BW_RXNSS_OVERRIDE_OFFSET  31

struct wmi_10_4_peer_assoc_complete_cmd {
    struct wmi_10_2_peer_assoc_complete_cmd cmd;
    uint32_t peer_bw_rxnss_override;
} __PACKED;

struct wmi_peer_assoc_complete_arg {
    uint8_t addr[ETH_ALEN];
    uint32_t vdev_id;
    bool peer_reassoc;
    uint16_t peer_aid;
    uint32_t peer_flags; /* see %WMI_PEER_ */
    uint16_t peer_caps;
    uint32_t peer_listen_intval;
    uint32_t peer_ht_caps;
    uint32_t peer_max_mpdu;
    uint32_t peer_mpdu_density; /* 0..16 */
    uint32_t peer_rate_caps; /* see %WMI_RC_ */
    struct wmi_rate_set_arg peer_legacy_rates;
    struct wmi_rate_set_arg peer_ht_rates;
    uint32_t peer_num_spatial_streams;
    uint32_t peer_vht_caps;
    enum wmi_phy_mode peer_phymode;
    struct wmi_vht_rate_set_arg peer_vht_rates;
    uint32_t peer_bw_rxnss_override;
};

struct wmi_peer_add_wds_entry_cmd {
    /* peer MAC address */
    struct wmi_mac_addr peer_macaddr;
    /* wds MAC addr */
    struct wmi_mac_addr wds_macaddr;
} __PACKED;

struct wmi_peer_remove_wds_entry_cmd {
    /* wds MAC addr */
    struct wmi_mac_addr wds_macaddr;
} __PACKED;

struct wmi_peer_q_empty_callback_event {
    /* peer MAC address */
    struct wmi_mac_addr peer_macaddr;
} __PACKED;

/*
 * Channel info WMI event
 */
struct wmi_chan_info_event {
    uint32_t err_code;
    uint32_t freq;
    uint32_t cmd_flags;
    uint32_t noise_floor;
    uint32_t rx_clear_count;
    uint32_t cycle_count;
} __PACKED;

struct wmi_10_4_chan_info_event {
    uint32_t err_code;
    uint32_t freq;
    uint32_t cmd_flags;
    uint32_t noise_floor;
    uint32_t rx_clear_count;
    uint32_t cycle_count;
    uint32_t chan_tx_pwr_range;
    uint32_t chan_tx_pwr_tp;
    uint32_t rx_frame_count;
} __PACKED;

struct wmi_peer_sta_kickout_event {
    struct wmi_mac_addr peer_macaddr;
} __PACKED;

#define WMI_CHAN_INFO_FLAG_COMPLETE BIT(0)
#define WMI_CHAN_INFO_FLAG_PRE_COMPLETE BIT(1)

/* Beacon filter wmi command info */
#define BCN_FLT_MAX_SUPPORTED_IES   256
#define BCN_FLT_MAX_ELEMS_IE_LIST   (BCN_FLT_MAX_SUPPORTED_IES / 32)

struct bss_bcn_stats {
    uint32_t vdev_id;
    uint32_t bss_bcnsdropped;
    uint32_t bss_bcnsdelivered;
} __PACKED;

struct bcn_filter_stats {
    uint32_t bcns_dropped;
    uint32_t bcns_delivered;
    uint32_t activefilters;
    struct bss_bcn_stats bss_stats;
} __PACKED;

struct wmi_add_bcn_filter_cmd {
    uint32_t vdev_id;
    uint32_t ie_map[BCN_FLT_MAX_ELEMS_IE_LIST];
} __PACKED;

enum wmi_sta_keepalive_method {
    WMI_STA_KEEPALIVE_METHOD_NULL_FRAME = 1,
    WMI_STA_KEEPALIVE_METHOD_UNSOLICITATED_ARP_RESPONSE = 2,
};

#define WMI_STA_KEEPALIVE_INTERVAL_DISABLE 0

/* Firmware crashes if keepalive interval exceeds this limit */
#define WMI_STA_KEEPALIVE_INTERVAL_MAX_SECONDS 0xffff

/* note: ip4 addresses are in network byte order, i.e. big endian */
struct wmi_sta_keepalive_arp_resp {
    __be32 src_ip4_addr;
    __be32 dest_ip4_addr;
    struct wmi_mac_addr dest_mac_addr;
} __PACKED;

struct wmi_sta_keepalive_cmd {
    uint32_t vdev_id;
    uint32_t enabled;
    uint32_t method; /* WMI_STA_KEEPALIVE_METHOD_ */
    uint32_t interval; /* in seconds */
    struct wmi_sta_keepalive_arp_resp arp_resp;
} __PACKED;

struct wmi_sta_keepalive_arg {
    uint32_t vdev_id;
    uint32_t enabled;
    uint32_t method;
    uint32_t interval;
    __be32 src_ip4_addr;
    __be32 dest_ip4_addr;
    const uint8_t dest_mac_addr[ETH_ALEN];
};

enum wmi_force_fw_hang_type {
    WMI_FORCE_FW_HANG_ASSERT = 1,
    WMI_FORCE_FW_HANG_NO_DETECT,
    WMI_FORCE_FW_HANG_CTRL_EP_FULL,
    WMI_FORCE_FW_HANG_EMPTY_POINT,
    WMI_FORCE_FW_HANG_STACK_OVERFLOW,
    WMI_FORCE_FW_HANG_INFINITE_LOOP,
};

#define WMI_FORCE_FW_HANG_RANDOM_TIME 0xFFFFFFFF

struct wmi_force_fw_hang_cmd {
    uint32_t type;
    uint32_t delay_ms;
} __PACKED;

enum ath10k_dbglog_level {
    ATH10K_DBGLOG_LEVEL_VERBOSE = 0,
    ATH10K_DBGLOG_LEVEL_INFO = 1,
    ATH10K_DBGLOG_LEVEL_WARN = 2,
    ATH10K_DBGLOG_LEVEL_ERR = 3,
};

/* VAP ids to enable dbglog */
#define ATH10K_DBGLOG_CFG_VAP_LOG_LSB       0
#define ATH10K_DBGLOG_CFG_VAP_LOG_MASK      0x0000ffff

/* to enable dbglog in the firmware */
#define ATH10K_DBGLOG_CFG_REPORTING_ENABLE_LSB  16
#define ATH10K_DBGLOG_CFG_REPORTING_ENABLE_MASK 0x00010000

/* timestamp resolution */
#define ATH10K_DBGLOG_CFG_RESOLUTION_LSB    17
#define ATH10K_DBGLOG_CFG_RESOLUTION_MASK   0x000E0000

/* number of queued messages before sending them to the host */
#define ATH10K_DBGLOG_CFG_REPORT_SIZE_LSB   20
#define ATH10K_DBGLOG_CFG_REPORT_SIZE_MASK  0x0ff00000

/*
 * Log levels to enable. This defines the minimum level to enable, this is
 * not a bitmask. See enum ath10k_dbglog_level for the values.
 */
#define ATH10K_DBGLOG_CFG_LOG_LVL_LSB       28
#define ATH10K_DBGLOG_CFG_LOG_LVL_MASK      0x70000000

/*
 * Note: this is a cleaned up version of a struct firmware uses. For
 * example, config_valid was hidden inside an array.
 */
struct wmi_dbglog_cfg_cmd {
    /* bitmask to hold mod id config*/
    uint32_t module_enable;

    /* see ATH10K_DBGLOG_CFG_ */
    uint32_t config_enable;

    /* mask of module id bits to be changed */
    uint32_t module_valid;

    /* mask of config bits to be changed, see ATH10K_DBGLOG_CFG_ */
    uint32_t config_valid;
} __PACKED;

struct wmi_10_4_dbglog_cfg_cmd {
    /* bitmask to hold mod id config*/
    uint64_t module_enable;

    /* see ATH10K_DBGLOG_CFG_ */
    uint32_t config_enable;

    /* mask of module id bits to be changed */
    uint64_t module_valid;

    /* mask of config bits to be changed, see ATH10K_DBGLOG_CFG_ */
    uint32_t config_valid;
} __PACKED;

enum wmi_roam_reason {
    WMI_ROAM_REASON_BETTER_AP = 1,
    WMI_ROAM_REASON_BEACON_MISS = 2,
    WMI_ROAM_REASON_LOW_RSSI = 3,
    WMI_ROAM_REASON_SUITABLE_AP_FOUND = 4,
    WMI_ROAM_REASON_HO_FAILED = 5,

    /* keep last */
    WMI_ROAM_REASON_MAX,
};

struct wmi_roam_ev {
    uint32_t vdev_id;
    uint32_t reason;
} __PACKED;

#define ATH10K_FRAGMT_THRESHOLD_MIN 540
#define ATH10K_FRAGMT_THRESHOLD_MAX 2346

#define WMI_MAX_EVENT 0x1000
/* Maximum number of pending TXed WMI packets */
#define WMI_SKB_HEADROOM sizeof(struct wmi_cmd_hdr)

/* By default disable power save for IBSS */
#define ATH10K_DEFAULT_ATIM 0

#define WMI_MAX_MEM_REQS 16

struct wmi_scan_ev_arg {
    uint32_t event_type; /* %WMI_SCAN_EVENT_ */
    uint32_t reason; /* %WMI_SCAN_REASON_ */
    uint32_t channel_freq; /* only valid for WMI_SCAN_EVENT_FOREIGN_CHANNEL */
    uint32_t scan_req_id;
    uint32_t scan_id;
    uint32_t vdev_id;
};

struct wmi_mgmt_rx_ev_arg {
    uint32_t channel;
    uint32_t snr;
    uint32_t rate;
    uint32_t phy_mode;
    uint32_t buf_len;
    uint32_t status; /* %WMI_RX_STATUS_ */
    struct wmi_mgmt_rx_ext_info ext_info;
};

struct wmi_ch_info_ev_arg {
    uint32_t err_code;
    uint32_t freq;
    uint32_t cmd_flags;
    uint32_t noise_floor;
    uint32_t rx_clear_count;
    uint32_t cycle_count;
    uint32_t chan_tx_pwr_range;
    uint32_t chan_tx_pwr_tp;
    uint32_t rx_frame_count;
};

struct wmi_vdev_start_ev_arg {
    uint32_t vdev_id;
    uint32_t req_id;
    uint32_t resp_type; /* %WMI_VDEV_RESP_ */
    uint32_t status;
};

struct wmi_peer_kick_ev_arg {
    const uint8_t* mac_addr;
};

struct wmi_swba_ev_arg {
    uint32_t vdev_map;
    struct wmi_tim_info_arg tim_info[WMI_MAX_AP_VDEV];
    const struct wmi_p2p_noa_info* noa_info[WMI_MAX_AP_VDEV];
};

struct wmi_phyerr_ev_arg {
    uint32_t tsf_timestamp;
    uint16_t freq1;
    uint16_t freq2;
    uint8_t rssi_combined;
    uint8_t chan_width_mhz;
    uint8_t phy_err_code;
    uint16_t nf_chains[4];
    uint32_t buf_len;
    const uint8_t* buf;
    uint8_t hdr_len;
};

struct wmi_phyerr_hdr_arg {
    uint32_t num_phyerrs;
    uint32_t tsf_l32;
    uint32_t tsf_u32;
    uint32_t buf_len;
    const void* phyerrs;
};

struct wmi_svc_rdy_ev_arg {
    uint32_t min_tx_power;
    uint32_t max_tx_power;
    uint32_t ht_cap;
    uint32_t vht_cap;
    uint32_t sw_ver0;
    uint32_t sw_ver1;
    uint32_t fw_build;
    uint32_t phy_capab;
    uint32_t num_rf_chains;
    uint32_t eeprom_rd;
    uint32_t num_mem_reqs;
    uint32_t low_5ghz_chan;
    uint32_t high_5ghz_chan;
    const uint32_t* service_map;
    size_t service_map_len;
    const struct wlan_host_mem_req* mem_reqs[WMI_MAX_MEM_REQS];
};

struct wmi_rdy_ev_arg {
    uint32_t sw_version;
    uint32_t abi_version;
    uint32_t status;
    const uint8_t* mac_addr;
};

struct wmi_roam_ev_arg {
    uint32_t vdev_id;
    uint32_t reason;
    uint32_t rssi;
};

struct wmi_echo_ev_arg {
    uint32_t value;
};

struct wmi_pdev_temperature_event {
    /* temperature value in Celcius degree */
    uint32_t temperature;
} __PACKED;

struct wmi_pdev_bss_chan_info_event {
    uint32_t freq;
    uint32_t noise_floor;
    uint64_t cycle_busy;
    uint64_t cycle_total;
    uint64_t cycle_tx;
    uint64_t cycle_rx;
    uint64_t cycle_rx_bss;
    uint32_t reserved;
} __PACKED;

/* WOW structures */
enum wmi_wow_wakeup_event {
    WOW_BMISS_EVENT = 0,
    WOW_BETTER_AP_EVENT,
    WOW_DEAUTH_RECVD_EVENT,
    WOW_MAGIC_PKT_RECVD_EVENT,
    WOW_GTK_ERR_EVENT,
    WOW_FOURWAY_HSHAKE_EVENT,
    WOW_EAPOL_RECVD_EVENT,
    WOW_NLO_DETECTED_EVENT,
    WOW_DISASSOC_RECVD_EVENT,
    WOW_PATTERN_MATCH_EVENT,
    WOW_CSA_IE_EVENT,
    WOW_PROBE_REQ_WPS_IE_EVENT,
    WOW_AUTH_REQ_EVENT,
    WOW_ASSOC_REQ_EVENT,
    WOW_HTT_EVENT,
    WOW_RA_MATCH_EVENT,
    WOW_HOST_AUTO_SHUTDOWN_EVENT,
    WOW_IOAC_MAGIC_EVENT,
    WOW_IOAC_SHORT_EVENT,
    WOW_IOAC_EXTEND_EVENT,
    WOW_IOAC_TIMER_EVENT,
    WOW_DFS_PHYERR_RADAR_EVENT,
    WOW_BEACON_EVENT,
    WOW_CLIENT_KICKOUT_EVENT,
    WOW_EVENT_MAX,
};

#define C2S(x) case x: return #x

static inline const char* wow_wakeup_event(enum wmi_wow_wakeup_event ev) {
    switch (ev) {
        C2S(WOW_BMISS_EVENT);
        C2S(WOW_BETTER_AP_EVENT);
        C2S(WOW_DEAUTH_RECVD_EVENT);
        C2S(WOW_MAGIC_PKT_RECVD_EVENT);
        C2S(WOW_GTK_ERR_EVENT);
        C2S(WOW_FOURWAY_HSHAKE_EVENT);
        C2S(WOW_EAPOL_RECVD_EVENT);
        C2S(WOW_NLO_DETECTED_EVENT);
        C2S(WOW_DISASSOC_RECVD_EVENT);
        C2S(WOW_PATTERN_MATCH_EVENT);
        C2S(WOW_CSA_IE_EVENT);
        C2S(WOW_PROBE_REQ_WPS_IE_EVENT);
        C2S(WOW_AUTH_REQ_EVENT);
        C2S(WOW_ASSOC_REQ_EVENT);
        C2S(WOW_HTT_EVENT);
        C2S(WOW_RA_MATCH_EVENT);
        C2S(WOW_HOST_AUTO_SHUTDOWN_EVENT);
        C2S(WOW_IOAC_MAGIC_EVENT);
        C2S(WOW_IOAC_SHORT_EVENT);
        C2S(WOW_IOAC_EXTEND_EVENT);
        C2S(WOW_IOAC_TIMER_EVENT);
        C2S(WOW_DFS_PHYERR_RADAR_EVENT);
        C2S(WOW_BEACON_EVENT);
        C2S(WOW_CLIENT_KICKOUT_EVENT);
        C2S(WOW_EVENT_MAX);
    default:
        return NULL;
    }
}

enum wmi_wow_wake_reason {
    WOW_REASON_UNSPECIFIED = -1,
    WOW_REASON_NLOD = 0,
    WOW_REASON_AP_ASSOC_LOST,
    WOW_REASON_LOW_RSSI,
    WOW_REASON_DEAUTH_RECVD,
    WOW_REASON_DISASSOC_RECVD,
    WOW_REASON_GTK_HS_ERR,
    WOW_REASON_EAP_REQ,
    WOW_REASON_FOURWAY_HS_RECV,
    WOW_REASON_TIMER_INTR_RECV,
    WOW_REASON_PATTERN_MATCH_FOUND,
    WOW_REASON_RECV_MAGIC_PATTERN,
    WOW_REASON_P2P_DISC,
    WOW_REASON_WLAN_HB,
    WOW_REASON_CSA_EVENT,
    WOW_REASON_PROBE_REQ_WPS_IE_RECV,
    WOW_REASON_AUTH_REQ_RECV,
    WOW_REASON_ASSOC_REQ_RECV,
    WOW_REASON_HTT_EVENT,
    WOW_REASON_RA_MATCH,
    WOW_REASON_HOST_AUTO_SHUTDOWN,
    WOW_REASON_IOAC_MAGIC_EVENT,
    WOW_REASON_IOAC_SHORT_EVENT,
    WOW_REASON_IOAC_EXTEND_EVENT,
    WOW_REASON_IOAC_TIMER_EVENT,
    WOW_REASON_ROAM_HO,
    WOW_REASON_DFS_PHYERR_RADADR_EVENT,
    WOW_REASON_BEACON_RECV,
    WOW_REASON_CLIENT_KICKOUT_EVENT,
    WOW_REASON_DEBUG_TEST = 0xFF,
};

static inline const char* wow_reason(enum wmi_wow_wake_reason reason) {
    switch (reason) {
        C2S(WOW_REASON_UNSPECIFIED);
        C2S(WOW_REASON_NLOD);
        C2S(WOW_REASON_AP_ASSOC_LOST);
        C2S(WOW_REASON_LOW_RSSI);
        C2S(WOW_REASON_DEAUTH_RECVD);
        C2S(WOW_REASON_DISASSOC_RECVD);
        C2S(WOW_REASON_GTK_HS_ERR);
        C2S(WOW_REASON_EAP_REQ);
        C2S(WOW_REASON_FOURWAY_HS_RECV);
        C2S(WOW_REASON_TIMER_INTR_RECV);
        C2S(WOW_REASON_PATTERN_MATCH_FOUND);
        C2S(WOW_REASON_RECV_MAGIC_PATTERN);
        C2S(WOW_REASON_P2P_DISC);
        C2S(WOW_REASON_WLAN_HB);
        C2S(WOW_REASON_CSA_EVENT);
        C2S(WOW_REASON_PROBE_REQ_WPS_IE_RECV);
        C2S(WOW_REASON_AUTH_REQ_RECV);
        C2S(WOW_REASON_ASSOC_REQ_RECV);
        C2S(WOW_REASON_HTT_EVENT);
        C2S(WOW_REASON_RA_MATCH);
        C2S(WOW_REASON_HOST_AUTO_SHUTDOWN);
        C2S(WOW_REASON_IOAC_MAGIC_EVENT);
        C2S(WOW_REASON_IOAC_SHORT_EVENT);
        C2S(WOW_REASON_IOAC_EXTEND_EVENT);
        C2S(WOW_REASON_IOAC_TIMER_EVENT);
        C2S(WOW_REASON_ROAM_HO);
        C2S(WOW_REASON_DFS_PHYERR_RADADR_EVENT);
        C2S(WOW_REASON_BEACON_RECV);
        C2S(WOW_REASON_CLIENT_KICKOUT_EVENT);
        C2S(WOW_REASON_DEBUG_TEST);
    default:
        return NULL;
    }
}

#undef C2S

struct wmi_wow_ev_arg {
    uint32_t vdev_id;
    uint32_t flag;
    enum wmi_wow_wake_reason wake_reason;
    uint32_t data_len;
};

#define WOW_MIN_PATTERN_SIZE    1
#define WOW_MAX_PATTERN_SIZE    148
#define WOW_MAX_PKT_OFFSET  128

enum wmi_tdls_state {
    WMI_TDLS_DISABLE,
    WMI_TDLS_ENABLE_PASSIVE,
    WMI_TDLS_ENABLE_ACTIVE,
};

enum wmi_tdls_peer_state {
    WMI_TDLS_PEER_STATE_PEERING,
    WMI_TDLS_PEER_STATE_CONNECTED,
    WMI_TDLS_PEER_STATE_TEARDOWN,
};

struct wmi_tdls_peer_update_cmd_arg {
    uint32_t vdev_id;
    enum wmi_tdls_peer_state peer_state;
    uint8_t addr[ETH_ALEN];
};

#define WMI_TDLS_MAX_SUPP_OPER_CLASSES 32

struct wmi_tdls_peer_capab_arg {
    uint8_t peer_uapsd_queues;
    uint8_t peer_max_sp;
    uint32_t buff_sta_support;
    uint32_t off_chan_support;
    uint32_t peer_curr_operclass;
    uint32_t self_curr_operclass;
    uint32_t peer_chan_len;
    uint32_t peer_operclass_len;
    uint8_t peer_operclass[WMI_TDLS_MAX_SUPP_OPER_CLASSES];
    uint32_t is_peer_responder;
    uint32_t pref_offchan_num;
    uint32_t pref_offchan_bw;
};

enum wmi_txbf_conf {
    WMI_TXBF_CONF_UNSUPPORTED,
    WMI_TXBF_CONF_BEFORE_ASSOC,
    WMI_TXBF_CONF_AFTER_ASSOC,
};

#define WMI_CCA_DETECT_LEVEL_AUTO   0
#define WMI_CCA_DETECT_MARGIN_AUTO  0

struct wmi_pdev_set_adaptive_cca_params {
    uint32_t enable;
    uint32_t cca_detect_level;
    uint32_t cca_detect_margin;
} __PACKED;

enum wmi_host_platform_type {
    WMI_HOST_PLATFORM_HIGH_PERF,
    WMI_HOST_PLATFORM_LOW_PERF,
};

enum wmi_bss_survey_req_type {
    WMI_BSS_SURVEY_REQ_TYPE_READ = 1,
    WMI_BSS_SURVEY_REQ_TYPE_READ_CLEAR,
};

struct wmi_pdev_chan_info_req_cmd {
    uint32_t type;
    uint32_t reserved;
} __PACKED;

#define WMI_MSGS \
    MSG(ATH10K_MSG_TYPE_WMI, ATH10K_MSG_TYPE_HTC, sizeof(struct wmi_cmd_hdr))

#define WMI_TX_CREDITS_AVAILABLE ZX_USER_SIGNAL_0

struct ath10k;
struct ath10k_vif;
struct ath10k_fw_stats_pdev;
struct ath10k_fw_stats_peer;
struct ath10k_fw_stats;

zx_status_t ath10k_wmi_attach(struct ath10k* ar);
void ath10k_wmi_detach(struct ath10k* ar);
void ath10k_wmi_free_host_mem(struct ath10k* ar);
zx_status_t ath10k_wmi_wait_for_service_ready(struct ath10k* ar);
zx_status_t ath10k_wmi_wait_for_unified_ready(struct ath10k* ar);

int ath10k_wmi_connect(struct ath10k* ar);

zx_status_t ath10k_wmi_cmd_send(struct ath10k* ar, struct ath10k_msg_buf* buf, uint32_t cmd_id);
int ath10k_wmi_cmd_send_nowait(struct ath10k* ar, struct ath10k_msg_buf* skb, uint32_t cmd_id);
#if 0 // NEEDS PORTING
void ath10k_wmi_start_scan_init(struct ath10k* ar, struct wmi_start_scan_arg* arg);

void ath10k_wmi_pull_pdev_stats_base(const struct wmi_pdev_stats_base* src,
                                     struct ath10k_fw_stats_pdev* dst);
void ath10k_wmi_pull_pdev_stats_tx(const struct wmi_pdev_stats_tx* src,
                                   struct ath10k_fw_stats_pdev* dst);
void ath10k_wmi_pull_pdev_stats_rx(const struct wmi_pdev_stats_rx* src,
                                   struct ath10k_fw_stats_pdev* dst);
void ath10k_wmi_pull_pdev_stats_extra(const struct wmi_pdev_stats_extra* src,
                                      struct ath10k_fw_stats_pdev* dst);
void ath10k_wmi_pull_peer_stats(const struct wmi_peer_stats* src,
                                struct ath10k_fw_stats_peer* dst);
#endif // NEEDS PORTING
void ath10k_wmi_put_host_mem_chunks(struct ath10k* ar,
                                    struct wmi_host_mem_chunks* chunks);
#if 0 // NEEDS PORTING
void ath10k_wmi_put_start_scan_common(struct wmi_start_scan_common* cmn,
                                      const struct wmi_start_scan_arg* arg);
void ath10k_wmi_set_wmm_param(struct wmi_wmm_params* params,
                              const struct wmi_wmm_params_arg* arg);
void ath10k_wmi_put_wmi_channel(struct wmi_channel* ch,
                                const struct wmi_channel_arg* arg);
int ath10k_wmi_start_scan_verify(const struct wmi_start_scan_arg* arg);

int ath10k_wmi_event_scan(struct ath10k* ar, struct sk_buff* skb);
int ath10k_wmi_event_mgmt_rx(struct ath10k* ar, struct sk_buff* skb);
void ath10k_wmi_event_chan_info(struct ath10k* ar, struct sk_buff* skb);
#endif // NEEDS PORTING
void ath10k_wmi_event_echo(struct ath10k* ar, struct ath10k_msg_buf* buf);
#if 0 // NEEDS PORTING
int ath10k_wmi_event_debug_mesg(struct ath10k* ar, struct sk_buff* skb);
void ath10k_wmi_event_update_stats(struct ath10k* ar, struct sk_buff* skb);
void ath10k_wmi_event_vdev_start_resp(struct ath10k* ar, struct sk_buff* skb);
void ath10k_wmi_event_vdev_stopped(struct ath10k* ar, struct sk_buff* skb);
void ath10k_wmi_event_peer_sta_kickout(struct ath10k* ar, struct sk_buff* skb);
void ath10k_wmi_event_host_swba(struct ath10k* ar, struct sk_buff* skb);
void ath10k_wmi_event_tbttoffset_update(struct ath10k* ar, struct sk_buff* skb);
void ath10k_wmi_event_dfs(struct ath10k* ar,
                          struct wmi_phyerr_ev_arg* phyerr, uint64_t tsf);
void ath10k_wmi_event_spectral_scan(struct ath10k* ar,
                                    struct wmi_phyerr_ev_arg* phyerr,
                                    uint64_t tsf);
void ath10k_wmi_event_phyerr(struct ath10k* ar, struct sk_buff* skb);
void ath10k_wmi_event_roam(struct ath10k* ar, struct sk_buff* skb);
void ath10k_wmi_event_profile_match(struct ath10k* ar, struct sk_buff* skb);
void ath10k_wmi_event_debug_print(struct ath10k* ar, struct sk_buff* skb);
void ath10k_wmi_event_pdev_qvit(struct ath10k* ar, struct sk_buff* skb);
void ath10k_wmi_event_wlan_profile_data(struct ath10k* ar, struct sk_buff* skb);
void ath10k_wmi_event_rtt_measurement_report(struct ath10k* ar,
        struct sk_buff* skb);
void ath10k_wmi_event_tsf_measurement_report(struct ath10k* ar,
        struct sk_buff* skb);
void ath10k_wmi_event_rtt_error_report(struct ath10k* ar, struct sk_buff* skb);
void ath10k_wmi_event_wow_wakeup_host(struct ath10k* ar, struct sk_buff* skb);
void ath10k_wmi_event_dcs_interference(struct ath10k* ar, struct sk_buff* skb);
void ath10k_wmi_event_pdev_tpc_config(struct ath10k* ar, struct sk_buff* skb);
void ath10k_wmi_event_pdev_ftm_intg(struct ath10k* ar, struct sk_buff* skb);
void ath10k_wmi_event_gtk_offload_status(struct ath10k* ar,
        struct sk_buff* skb);
void ath10k_wmi_event_gtk_rekey_fail(struct ath10k* ar, struct sk_buff* skb);
void ath10k_wmi_event_delba_complete(struct ath10k* ar, struct sk_buff* skb);
void ath10k_wmi_event_addba_complete(struct ath10k* ar, struct sk_buff* skb);
void ath10k_wmi_event_vdev_install_key_complete(struct ath10k* ar,
        struct sk_buff* skb);
void ath10k_wmi_event_inst_rssi_stats(struct ath10k* ar, struct sk_buff* skb);
void ath10k_wmi_event_vdev_standby_req(struct ath10k* ar, struct sk_buff* skb);
void ath10k_wmi_event_vdev_resume_req(struct ath10k* ar, struct sk_buff* skb);
#endif // NEEDS PORTING
void ath10k_wmi_event_service_ready(struct ath10k* ar, struct ath10k_msg_buf* msg_buf);
zx_status_t ath10k_wmi_event_ready(struct ath10k* ar, struct ath10k_msg_buf* msg_buf);
#if 0 // NEEDS PORTING
int ath10k_wmi_op_pull_phyerr_ev(struct ath10k* ar, const void* phyerr_buf,
                                 int left_len, struct wmi_phyerr_ev_arg* arg);
void ath10k_wmi_main_op_fw_stats_fill(struct ath10k* ar,
                                      struct ath10k_fw_stats* fw_stats,
                                      char* buf);
void ath10k_wmi_10x_op_fw_stats_fill(struct ath10k* ar,
                                     struct ath10k_fw_stats* fw_stats,
                                     char* buf);
size_t ath10k_wmi_fw_stats_num_peers(struct list_head* head);
size_t ath10k_wmi_fw_stats_num_vdevs(struct list_head* head);
void ath10k_wmi_10_4_op_fw_stats_fill(struct ath10k* ar,
                                      struct ath10k_fw_stats* fw_stats,
                                      char* buf);
#endif // NEEDS PORTING
int ath10k_wmi_op_get_vdev_subtype(struct ath10k* ar,
                                   enum wmi_vdev_subtype subtype);
<<<<<<< HEAD
int ath10k_wmi_barrier(struct ath10k* ar);
#endif // NEEDS PORTING
=======
zx_status_t ath10k_wmi_barrier(struct ath10k* ar);
>>>>>>> 0343b4f4

#endif /* _WMI_H_ */<|MERGE_RESOLUTION|>--- conflicted
+++ resolved
@@ -19,10 +19,7 @@
 #define _WMI_H_
 
 #include <stdint.h>
-<<<<<<< HEAD
-=======
 #include <string.h>
->>>>>>> 0343b4f4
 
 /*
  * This file specifies the WMI interface for the Unified Software
@@ -63,16 +60,10 @@
  *
  */
 
-#if 0 // NEEDS PORTING
 /* Control Path */
 struct wmi_cmd_hdr {
     uint32_t cmd_id;
-<<<<<<< HEAD
-} __packed;
-#endif // NEEDS PORTING
-=======
-} __PACKED;
->>>>>>> 0343b4f4
+} __PACKED;
 
 #define WMI_CMD_HDR_CMD_ID_MASK   0x00FFFFFF
 #define WMI_CMD_HDR_CMD_ID_LSB    0
@@ -302,7 +293,6 @@
     WMI_10_4_SERVICE_TX_MODE_DYNAMIC,
 };
 
-#if 0 // NEEDS PORTING
 static inline char* wmi_service_name(int service_id) {
 #define SVCSTR(x) case x: return #x
 
@@ -405,6 +395,7 @@
 #undef SVCSTR
 }
 
+#if 0 // NEEDS PORTING
 #define WMI_SERVICE_IS_ENABLED(wmi_svc_bmap, svc_id, len) \
     ((svc_id) < (len) && \
      (wmi_svc_bmap)[(svc_id) / (sizeof(uint32_t))] & \
@@ -653,6 +644,7 @@
 }
 
 #undef SVCMAP
+#endif // NEEDS PORTING
 
 /* 2 word representation of MAC addr */
 struct wmi_mac_addr {
@@ -1820,7 +1812,6 @@
     uint32_t reg_class_id;
     enum wmi_phy_mode mode;
 };
-#endif // NEEDS PORTING
 
 enum wmi_channel_change_cause {
     WMI_CHANNEL_CHANGE_CAUSE_NONE = 0,
@@ -1948,7 +1939,6 @@
 #define REGDMN_EEPROM_EEREGCAP_EN_KK_U1_ODD     0x0400
 #define REGDMN_EEPROM_EEREGCAP_EN_KK_NEW_11A    0x0800
 
-#if 0 // NEEDS PORTING
 struct hal_reg_capabilities {
     /* regdomain value specified in EEPROM */
     uint32_t eeprom_rd;
@@ -2915,7 +2905,7 @@
 };
 
 struct wmi_bssid_arg {
-    const uint8_t* bssid;
+    const char* bssid;
 };
 
 struct wmi_start_scan_arg {
@@ -3106,17 +3096,17 @@
     uint64_t rx_mac_timestamp;
 } __PACKED __ALIGNED(4);
 
-#define WMI_RX_STATUS_OK            0x00
-#define WMI_RX_STATUS_ERR_CRC           0x01
-#define WMI_RX_STATUS_ERR_DECRYPT       0x08
-#define WMI_RX_STATUS_ERR_MIC           0x10
-#define WMI_RX_STATUS_ERR_KEY_CACHE_MISS    0x20
+#define WMI_RX_STATUS_OK                        0x00
+#define WMI_RX_STATUS_ERR_CRC                   0x01
+#define WMI_RX_STATUS_ERR_DECRYPT               0x08
+#define WMI_RX_STATUS_ERR_MIC                   0x10
+#define WMI_RX_STATUS_ERR_KEY_CACHE_MISS        0x20
 /* Extension data at the end of mgmt frame */
-#define WMI_RX_STATUS_EXT_INFO      0x40
-
-#define PHY_ERROR_GEN_SPECTRAL_SCAN     0x26
-#define PHY_ERROR_GEN_FALSE_RADAR_EXT       0x24
-#define PHY_ERROR_GEN_RADAR         0x05
+#define WMI_RX_STATUS_EXT_INFO                  0x40
+
+#define PHY_ERROR_GEN_SPECTRAL_SCAN             0x26
+#define PHY_ERROR_GEN_FALSE_RADAR_EXT           0x24
+#define PHY_ERROR_GEN_RADAR                     0x05
 
 #define PHY_ERROR_10_4_RADAR_MASK               0x4
 #define PHY_ERROR_10_4_SPECTRAL_SCAN_MASK       0x4000000
@@ -4136,12 +4126,7 @@
 struct wmi_pdev_stats_peer {
     /* REMOVE THIS ONCE REAL PEER STAT COUNTERS ARE ADDED */
     uint32_t dummy;
-<<<<<<< HEAD
-} __packed;
-#endif // NEEDS PORTING
-=======
-} __PACKED;
->>>>>>> 0343b4f4
+} __PACKED;
 
 enum wmi_stats_id {
     WMI_STAT_PEER      = BIT(0),
@@ -4159,7 +4144,6 @@
     WMI_10_4_STAT_PEER_EXTD = BIT(3),
 };
 
-#if 0 // NEEDS PORTING
 struct wlan_inst_rssi_args {
     uint16_t cfg_retry_count;
     uint16_t retry_count;
@@ -6132,8 +6116,10 @@
 
 /* note: ip4 addresses are in network byte order, i.e. big endian */
 struct wmi_sta_keepalive_arp_resp {
+#if 0 // NEEDS PORTING
     __be32 src_ip4_addr;
     __be32 dest_ip4_addr;
+#endif // NEEDS PORTING
     struct wmi_mac_addr dest_mac_addr;
 } __PACKED;
 
@@ -6150,8 +6136,10 @@
     uint32_t enabled;
     uint32_t method;
     uint32_t interval;
+#if 0 // NEEDS PORTING
     __be32 src_ip4_addr;
     __be32 dest_ip4_addr;
+#endif // NEEDS PORTING
     const uint8_t dest_mac_addr[ETH_ALEN];
 };
 
@@ -6614,9 +6602,9 @@
 
 zx_status_t ath10k_wmi_cmd_send(struct ath10k* ar, struct ath10k_msg_buf* buf, uint32_t cmd_id);
 int ath10k_wmi_cmd_send_nowait(struct ath10k* ar, struct ath10k_msg_buf* skb, uint32_t cmd_id);
+void ath10k_wmi_start_scan_init(struct ath10k* ar, struct wmi_start_scan_arg* arg);
+
 #if 0 // NEEDS PORTING
-void ath10k_wmi_start_scan_init(struct ath10k* ar, struct wmi_start_scan_arg* arg);
-
 void ath10k_wmi_pull_pdev_stats_base(const struct wmi_pdev_stats_base* src,
                                      struct ath10k_fw_stats_pdev* dst);
 void ath10k_wmi_pull_pdev_stats_tx(const struct wmi_pdev_stats_tx* src,
@@ -6630,7 +6618,6 @@
 #endif // NEEDS PORTING
 void ath10k_wmi_put_host_mem_chunks(struct ath10k* ar,
                                     struct wmi_host_mem_chunks* chunks);
-#if 0 // NEEDS PORTING
 void ath10k_wmi_put_start_scan_common(struct wmi_start_scan_common* cmn,
                                       const struct wmi_start_scan_arg* arg);
 void ath10k_wmi_set_wmm_param(struct wmi_wmm_params* params,
@@ -6639,15 +6626,18 @@
                                 const struct wmi_channel_arg* arg);
 int ath10k_wmi_start_scan_verify(const struct wmi_start_scan_arg* arg);
 
-int ath10k_wmi_event_scan(struct ath10k* ar, struct sk_buff* skb);
-int ath10k_wmi_event_mgmt_rx(struct ath10k* ar, struct sk_buff* skb);
+int ath10k_wmi_event_scan(struct ath10k* ar, struct ath10k_msg_buf* buf);
+int ath10k_wmi_event_mgmt_rx(struct ath10k* ar, struct ath10k_msg_buf* buf);
+#if 0 // NEEDS PORTING
 void ath10k_wmi_event_chan_info(struct ath10k* ar, struct sk_buff* skb);
 #endif // NEEDS PORTING
 void ath10k_wmi_event_echo(struct ath10k* ar, struct ath10k_msg_buf* buf);
 #if 0 // NEEDS PORTING
 int ath10k_wmi_event_debug_mesg(struct ath10k* ar, struct sk_buff* skb);
 void ath10k_wmi_event_update_stats(struct ath10k* ar, struct sk_buff* skb);
-void ath10k_wmi_event_vdev_start_resp(struct ath10k* ar, struct sk_buff* skb);
+#endif
+void ath10k_wmi_event_vdev_start_resp(struct ath10k* ar, struct ath10k_msg_buf* buf);
+#if 0
 void ath10k_wmi_event_vdev_stopped(struct ath10k* ar, struct sk_buff* skb);
 void ath10k_wmi_event_peer_sta_kickout(struct ath10k* ar, struct sk_buff* skb);
 void ath10k_wmi_event_host_swba(struct ath10k* ar, struct sk_buff* skb);
@@ -6702,11 +6692,6 @@
 #endif // NEEDS PORTING
 int ath10k_wmi_op_get_vdev_subtype(struct ath10k* ar,
                                    enum wmi_vdev_subtype subtype);
-<<<<<<< HEAD
-int ath10k_wmi_barrier(struct ath10k* ar);
-#endif // NEEDS PORTING
-=======
 zx_status_t ath10k_wmi_barrier(struct ath10k* ar);
->>>>>>> 0343b4f4
 
 #endif /* _WMI_H_ */