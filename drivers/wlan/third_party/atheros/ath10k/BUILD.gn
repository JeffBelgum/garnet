--- conflicted
+++ resolved
@@ -37,7 +37,7 @@
     "msg_buf.c",
     "msg_buf.h",
     "pci.c",
-<<<<<<< HEAD
+    "pci.h",
     "rx_desc.h",
     "sparse_array.c",
     "sparse_array.h",
@@ -48,11 +48,6 @@
     "wmi-ops.h",
     "wmi-tlv.c",
     "wmi-tlv.h",
-=======
-    "pci.h",
-    "sparse_array.c",
-    "sparse_array.h",
->>>>>>> 04813926
     "wow.h",
   ]
 
