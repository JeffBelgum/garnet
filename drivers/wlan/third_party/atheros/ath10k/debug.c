--- conflicted
+++ resolved
@@ -111,11 +111,7 @@
 
     /* struct ath10k_tlv_dump_data + more */
     uint8_t data[0];
-<<<<<<< HEAD
-} __packed;
-=======
 } __PACKED;
->>>>>>> 0343b4f4
 
 void ath10k_debug_print_hwfw_info(struct ath10k* ar) {
     const struct firmware* firmware;
@@ -144,15 +140,9 @@
 
     ath10k_trace("firmware ver %s api %d features %s crc32 %08x\n",
                  ar->hw->wiphy->fw_version,
-<<<<<<< HEAD
                  ar->fw_api,
                  fw_features,
                  crc);
-=======
-                ar->fw_api,
-                fw_features,
-                crc);
->>>>>>> 0343b4f4
 }
 
 void ath10k_debug_print_board_info(struct ath10k* ar) {
@@ -377,7 +367,7 @@
         list_splice_tail_init(&stats.vdevs, &ar->debug.fw_stats.vdevs);
     }
 
-    completion_signal(&ar->debug.fw_stats_complete);
+    complete(&ar->debug.fw_stats_complete);
 
 free:
     /* In some cases lists have been spliced and cleared. Free up
@@ -1678,7 +1668,7 @@
 
     kfree(ar->debug.tpc_stats);
     ar->debug.tpc_stats = tpc_stats;
-    completion_signal(&ar->debug.tpc_complete);
+    complete(&ar->debug.tpc_complete);
 
     mtx_unlock(&ar->data_lock);
 }
