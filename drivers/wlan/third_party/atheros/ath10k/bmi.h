--- conflicted
+++ resolved
@@ -196,17 +196,9 @@
 #define BMI_CE_NUM_TO_HOST 1
 
 void ath10k_bmi_start(struct ath10k* ar);
-<<<<<<< HEAD
-int ath10k_bmi_done(struct ath10k* ar);
-int ath10k_bmi_get_target_info(struct ath10k* ar,
-                               struct bmi_target_info* target_info);
-int ath10k_bmi_get_target_info_sdio(struct ath10k* ar,
-                                    struct bmi_target_info* target_info);
-=======
 zx_status_t ath10k_bmi_done(struct ath10k* ar);
 zx_status_t ath10k_bmi_get_target_info_sdio(struct ath10k* ar,
                                             struct bmi_target_info* target_info);
->>>>>>> 0343b4f4
 zx_status_t ath10k_bmi_get_target_info(struct ath10k* ar,
                                        struct bmi_target_info* target_info);
 zx_status_t ath10k_bmi_read_memory(struct ath10k* ar, uint32_t address,
