--- conflicted
+++ resolved
@@ -16,7 +16,6 @@
  * OR IN CONNECTION WITH THE USE OR PERFORMANCE OF THIS SOFTWARE.
  */
 
-#include <zircon/syscalls.h>
 #include <linux/module.h>
 #include <linux/mmc/card.h>
 #include <linux/mmc/mmc.h>
@@ -1282,7 +1281,7 @@
 
 static int ath10k_sdio_prep_async_req(struct ath10k* ar, uint32_t addr,
                                       struct sk_buff* skb,
-                                      completion_t* comp,
+                                      struct completion* comp,
                                       bool htc_msg, enum ath10k_htc_ep_id eid) {
     struct ath10k_sdio* ar_sdio = ath10k_sdio_priv(ar);
     struct ath10k_sdio_bus_request* bus_req;
@@ -1672,7 +1671,7 @@
     struct ath10k_sdio_irq_data* irq_data = &ar_sdio->irq_data;
     struct ath10k_sdio_irq_enable_regs* regs = irq_data->irq_en_reg;
     struct sk_buff* skb;
-    completion_t irqs_disabled_comp;
+    struct completion irqs_disabled_comp;
     int ret;
 
     skb = dev_alloc_skb(sizeof(*regs));
@@ -1700,13 +1699,7 @@
     /* Wait for the completion of the IRQ disable request.
      * If there is a timeout we will try to disable irq's anyway.
      */
-<<<<<<< HEAD
-    ret = wait_for_completion_timeout(&irqs_disabled_comp,
-                                      SDIO_IRQ_DISABLE_TIMEOUT_HZ);
-    if (!ret) {
-=======
     if (completion_wait(&irqs_disabled_comp, SDIO_IRQ_DISABLE_TIMEOUT) == ZX_ERR_TIMED_OUT) {
->>>>>>> 0343b4f4
         ath10k_warn("sdio irq disable request timed out\n");
     }
 
