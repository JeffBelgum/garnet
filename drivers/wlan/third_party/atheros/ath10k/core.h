/*
 * Copyright (c) 2005-2011 Atheros Communications Inc.
 * Copyright (c) 2011-2013 Qualcomm Atheros, Inc.
 *
 * Permission to use, copy, modify, and/or distribute this software for any
 * purpose with or without fee is hereby granted, provided that the above
 * copyright notice and this permission notice appear in all copies.
 *
 * THE SOFTWARE IS PROVIDED "AS IS" AND THE AUTHOR DISCLAIMS ALL WARRANTIES
 * WITH REGARD TO THIS SOFTWARE INCLUDING ALL IMPLIED WARRANTIES OF
 * MERCHANTABILITY AND FITNESS. IN NO EVENT SHALL THE AUTHOR BE LIABLE FOR
 * ANY SPECIAL, DIRECT, INDIRECT, OR CONSEQUENTIAL DAMAGES OR ANY DAMAGES
 * WHATSOEVER RESULTING FROM LOSS OF USE, DATA OR PROFITS, WHETHER IN AN
 * ACTION OF CONTRACT, NEGLIGENCE OR OTHER TORTIOUS ACTION, ARISING OUT OF
 * OR IN CONNECTION WITH THE USE OR PERFORMANCE OF THIS SOFTWARE.
 */

#ifndef _CORE_H_
#define _CORE_H_

#define _ALL_SOURCE
#include <stdatomic.h>
#include <stdint.h>
#include <threads.h>

#include <sync/completion.h>
#include <ddk/device.h>
#include <wlan/protocol/mac.h>

#include "ieee80211.h"
#include "macros.h"
#include "htt.h"
#include "htc.h"
#include "hw.h"
#include "msg_buf.h"
#include "targaddrs.h"
#include "wmi.h"
#include "thermal.h"
#include "wow.h"
#include "swap.h"

#define MS(_v, _f) (((_v) & _f##_MASK) >> _f##_LSB)
#define SM(_v, _f) (((_v) << _f##_LSB) & _f##_MASK)
#define WO(_f)      ((_f##_OFFSET) >> 2)

#define ATH10K_SCAN_ID 0
#define WMI_READY_TIMEOUT (5 * HZ)
#define ATH10K_FLUSH_TIMEOUT_HZ (5 * HZ)
#define ATH10K_CONNECTION_LOSS_HZ (3 * HZ)
#define ATH10K_NUM_CHANS 40
#define ATH10K_FW_VER_LEN 32

/* Antenna noise floor */
#define ATH10K_DEFAULT_NOISE_FLOOR -95

#define ATH10K_MAX_NUM_MGMT_PENDING 128

/* number of failed packets (20 packets with 16 sw reties each) */
#define ATH10K_KICKOUT_THRESHOLD (20 * 16)

/*
 * Use insanely high numbers to make sure that the firmware implementation
 * won't start, we have the same functionality already in hostapd. Unit
 * is seconds.
 */
#define ATH10K_KEEPALIVE_MIN_IDLE 3747
#define ATH10K_KEEPALIVE_MAX_IDLE 3895
#define ATH10K_KEEPALIVE_MAX_UNRESPONSIVE 3900

/* NAPI poll budget */
#define ATH10K_NAPI_BUDGET      64
#define ATH10K_NAPI_QUOTA_LIMIT 60

/* SMBIOS type containing Board Data File Name Extension */
#define ATH10K_SMBIOS_BDF_EXT_TYPE 0xF8

/* SMBIOS type structure length (excluding strings-set) */
#define ATH10K_SMBIOS_BDF_EXT_LENGTH 0x9

/* Offset pointing to Board Data File Name Extension */
#define ATH10K_SMBIOS_BDF_EXT_OFFSET 0x8

/* Board Data File Name Extension string length.
 * String format: BDF_<Customer ID>_<Extension>\0
 */
#define ATH10K_SMBIOS_BDF_EXT_STR_LENGTH 0x20

/* The magic used by QCA spec */
#define ATH10K_SMBIOS_BDF_EXT_MAGIC "BDF_"

struct ath10k;

enum ath10k_bus {
    ATH10K_BUS_PCI,
    ATH10K_BUS_AHB,
    ATH10K_BUS_SDIO,
};

static inline const char* ath10k_bus_str(enum ath10k_bus bus) {
    switch (bus) {
    case ATH10K_BUS_PCI:
        return "pci";
    case ATH10K_BUS_AHB:
        return "ahb";
    case ATH10K_BUS_SDIO:
        return "sdio";
    }

    return "unknown";
}

static inline uint32_t host_interest_item_address(uint32_t item_offset) {
    return QCA988X_HOST_INTEREST_ADDRESS + item_offset;
}

struct ath10k_bmi {
    bool done_sent;
};

struct ath10k_mem_chunk {
    io_buffer_t handle;
    void* vaddr;
    zx_paddr_t paddr;
    uint32_t len;
    uint32_t req_id;
};

struct ath10k_wmi {
    enum ath10k_htc_ep_id eid;
    completion_t service_ready;
    completion_t unified_ready;
    completion_t barrier;
    zx_handle_t tx_credits_event;
    BITARR(svc_map, WMI_SERVICE_MAX);
    struct wmi_cmd_map* cmd;
    struct wmi_vdev_param_map* vdev_param;
    struct wmi_pdev_param_map* pdev_param;
    const struct wmi_ops* ops;
    const struct wmi_peer_flags_map* peer_flags;

    uint32_t num_mem_chunks;
    uint32_t rx_decap_mode;
    struct ath10k_mem_chunk mem_chunks[WMI_MAX_MEM_REQS];
};

#if 0 // NEEDS PORTING
struct ath10k_fw_stats_peer {
    struct list_head list;

    uint8_t peer_macaddr[ETH_ALEN];
    uint32_t peer_rssi;
    uint32_t peer_tx_rate;
    uint32_t peer_rx_rate; /* 10x only */
    uint32_t rx_duration;
};

struct ath10k_fw_extd_stats_peer {
    struct list_head list;

    uint8_t peer_macaddr[ETH_ALEN];
    uint32_t rx_duration;
};

struct ath10k_fw_stats_vdev {
    struct list_head list;

    uint32_t vdev_id;
    uint32_t beacon_snr;
    uint32_t data_snr;
    uint32_t num_tx_frames[4];
    uint32_t num_rx_frames;
    uint32_t num_tx_frames_retries[4];
    uint32_t num_tx_frames_failures[4];
    uint32_t num_rts_fail;
    uint32_t num_rts_success;
    uint32_t num_rx_err;
    uint32_t num_rx_discard;
    uint32_t num_tx_not_acked;
    uint32_t tx_rate_history[10];
    uint32_t beacon_rssi_history[10];
};

struct ath10k_fw_stats_pdev {
    struct list_head list;

    /* PDEV stats */
    int32_t ch_noise_floor;
    uint32_t tx_frame_count; /* Cycles spent transmitting frames */
    uint32_t rx_frame_count; /* Cycles spent receiving frames */
    uint32_t rx_clear_count; /* Total channel busy time, evidently */
    uint32_t cycle_count; /* Total on-channel time */
    uint32_t phy_err_count;
    uint32_t chan_tx_power;
    uint32_t ack_rx_bad;
    uint32_t rts_bad;
    uint32_t rts_good;
    uint32_t fcs_bad;
    uint32_t no_beacons;
    uint32_t mib_int_count;

    /* PDEV TX stats */
    int32_t comp_queued;
    int32_t comp_delivered;
    int32_t msdu_enqued;
    int32_t mpdu_enqued;
    int32_t wmm_drop;
    int32_t local_enqued;
    int32_t local_freed;
    int32_t hw_queued;
    int32_t hw_reaped;
    int32_t underrun;
    uint32_t hw_paused;
    int32_t tx_abort;
    int32_t mpdus_requed;
    uint32_t tx_ko;
    uint32_t data_rc;
    uint32_t self_triggers;
    uint32_t sw_retry_failure;
    uint32_t illgl_rate_phy_err;
    uint32_t pdev_cont_xretry;
    uint32_t pdev_tx_timeout;
    uint32_t pdev_resets;
    uint32_t phy_underrun;
    uint32_t txop_ovf;
    uint32_t seq_posted;
    uint32_t seq_failed_queueing;
    uint32_t seq_completed;
    uint32_t seq_restarted;
    uint32_t mu_seq_posted;
    uint32_t mpdus_sw_flush;
    uint32_t mpdus_hw_filter;
    uint32_t mpdus_truncated;
    uint32_t mpdus_ack_failed;
    uint32_t mpdus_expired;

    /* PDEV RX stats */
    int32_t mid_ppdu_route_change;
    int32_t status_rcvd;
    int32_t r0_frags;
    int32_t r1_frags;
    int32_t r2_frags;
    int32_t r3_frags;
    int32_t htt_msdus;
    int32_t htt_mpdus;
    int32_t loc_msdus;
    int32_t loc_mpdus;
    int32_t oversize_amsdu;
    int32_t phy_errs;
    int32_t phy_err_drop;
    int32_t mpdu_errs;
    int32_t rx_ovfl_errs;
};

struct ath10k_fw_stats {
    bool extended;
    struct list_head pdevs;
    struct list_head vdevs;
    struct list_head peers;
    struct list_head peers_extd;
};

#define ATH10K_TPC_TABLE_TYPE_FLAG  1
#define ATH10K_TPC_PREAM_TABLE_END  0xFFFF

struct ath10k_tpc_table {
    uint32_t pream_idx[WMI_TPC_RATE_MAX];
    uint8_t rate_code[WMI_TPC_RATE_MAX];
    char tpc_value[WMI_TPC_RATE_MAX][WMI_TPC_TX_N_CHAIN * WMI_TPC_BUF_SIZE];
};

struct ath10k_tpc_stats {
    uint32_t reg_domain;
    uint32_t chan_freq;
    uint32_t phy_mode;
    uint32_t twice_antenna_reduction;
    uint32_t twice_max_rd_power;
    int32_t twice_antenna_gain;
    uint32_t power_limit;
    uint32_t num_tx_chain;
    uint32_t ctl;
    uint32_t rate_max;
    uint8_t flag[WMI_TPC_FLAG];
    struct ath10k_tpc_table tpc_table[WMI_TPC_FLAG];
};

struct ath10k_dfs_stats {
    uint32_t phy_errors;
    uint32_t pulses_total;
    uint32_t pulses_detected;
    uint32_t pulses_discarded;
    uint32_t radar_detected;
};

#define ATH10K_MAX_NUM_PEER_IDS (1 << 11) /* htt rx_desc limit */

struct ath10k_peer {
    struct list_head list;
    struct ieee80211_vif* vif;
    struct ieee80211_sta* sta;

    bool removed;
    int vdev_id;
    uint8_t addr[ETH_ALEN];
    BITARR(peer_ids, ATH10K_MAX_NUM_PEER_IDS);

    /* protected by ar->data_lock */
    struct ieee80211_key_conf* keys[WMI_MAX_KEY_INDEX + 1];
};

struct ath10k_sta {
    struct ath10k_vif* arvif;

    /* the following are protected by ar->data_lock */
    uint32_t changed; /* IEEE80211_RC_* */
    uint32_t bw;
    uint32_t nss;
    uint32_t smps;
    uint16_t peer_id;
    struct rate_info txrate;

    struct work_struct update_wk;

#ifdef CONFIG_MAC80211_DEBUGFS
    /* protected by conf_mutex */
    bool aggr_mode;
    uint64_t rx_duration;
#endif
};
#endif // NEEDS PORTING

#define ATH10K_VDEV_SETUP_TIMEOUT (ZX_SEC(5))

enum ath10k_beacon_state {
    ATH10K_BEACON_SCHEDULED = 0,
    ATH10K_BEACON_SENDING,
    ATH10K_BEACON_SENT,
};

struct ath10k_vif_iter {
    uint32_t vdev_id;
    struct ath10k_vif* arvif;
};

/* Copy Engine register dump, protected by ce-lock */
struct ath10k_ce_crash_data {
    uint32_t base_addr;
    uint32_t src_wr_idx;
    uint32_t src_r_idx;
    uint32_t dst_wr_idx;
    uint32_t dst_r_idx;
};

struct ath10k_ce_crash_hdr {
    uint32_t ce_count;
    uint32_t reserved[3]; /* for future use */
    struct ath10k_ce_crash_data entries[];
};

/* used for crash-dump storage, protected by data-lock */
struct ath10k_fw_crash_data {
    bool crashed_since_read;

    uint8_t uuid[16];
    struct timespec timestamp;
    uint32_t registers[REG_DUMP_COUNT_QCA988X];
    struct ath10k_ce_crash_data ce_crash_data[CE_COUNT_MAX];
};

#if 0 // NEEDS PORTING
struct ath10k_debug {
    struct dentry* debugfs_phy;

    struct ath10k_fw_stats fw_stats;
    completion_t fw_stats_complete;
    bool fw_stats_done;

    unsigned long htt_stats_mask;
    struct delayed_work htt_stats_dwork;
    struct ath10k_dfs_stats dfs_stats;
    struct ath_dfs_pool_stats dfs_pool_stats;

    /* used for tpc-dump storage, protected by data-lock */
    struct ath10k_tpc_stats* tpc_stats;

    completion_t tpc_complete;

    /* protected by conf_mutex */
    uint64_t fw_dbglog_mask;
    uint32_t fw_dbglog_level;
    uint32_t pktlog_filter;
    uint32_t reg_addr;
    uint32_t nf_cal_period;
    void* cal_data;

    struct ath10k_fw_crash_data* fw_crash_data;
};
#endif // NEEDS PORTING

enum ath10k_state {
    ATH10K_STATE_OFF = 0,
    ATH10K_STATE_ON,

    /* When doing firmware recovery the device is first powered down.
     * mac80211 is supposed to call in to start() hook later on. It is
     * however possible that driver unloading and firmware crash overlap.
     * mac80211 can wait on conf_mutex in stop() while the device is
     * stopped in ath10k_core_restart() work holding conf_mutex. The state
     * RESTARTED means that the device is up and mac80211 has started hw
     * reconfiguration. Once mac80211 is done with the reconfiguration we
     * set the state to STATE_ON in reconfig_complete().
     */
    ATH10K_STATE_RESTARTING,
    ATH10K_STATE_RESTARTED,

    /* The device has crashed while restarting hw. This state is like ON
     * but commands are blocked in HTC and -ECOMM response is given. This
     * prevents completion timeouts and makes the driver more responsive to
     * userspace commands. This is also prevents recursive recovery.
     */
    ATH10K_STATE_WEDGED,

    /* factory tests */
    ATH10K_STATE_UTF,
};

enum ath10k_firmware_mode {
    /* the default mode, standard 802.11 functionality */
    ATH10K_FIRMWARE_MODE_NORMAL,

    /* factory tests etc */
    ATH10K_FIRMWARE_MODE_UTF,
};

enum ath10k_fw_features {
    /* wmi_mgmt_rx_hdr contains extra RSSI information */
    ATH10K_FW_FEATURE_EXT_WMI_MGMT_RX = 0,

    /* Firmware from 10X branch. Deprecated, don't use in new code. */
    ATH10K_FW_FEATURE_WMI_10X = 1,

    /* firmware support tx frame management over WMI, otherwise it's HTT */
    ATH10K_FW_FEATURE_HAS_WMI_MGMT_TX = 2,

    /* Firmware does not support P2P */
    ATH10K_FW_FEATURE_NO_P2P = 3,

    /* Firmware 10.2 feature bit. The ATH10K_FW_FEATURE_WMI_10X feature
     * bit is required to be set as well. Deprecated, don't use in new
     * code.
     */
    ATH10K_FW_FEATURE_WMI_10_2 = 4,

    /* Some firmware revisions lack proper multi-interface client powersave
     * implementation. Enabling PS could result in connection drops,
     * traffic stalls, etc.
     */
    ATH10K_FW_FEATURE_MULTI_VIF_PS_SUPPORT = 5,

    /* Some firmware revisions have an incomplete WoWLAN implementation
     * despite WMI service bit being advertised. This feature flag is used
     * to distinguish whether WoWLAN is really supported or not.
     */
    ATH10K_FW_FEATURE_WOWLAN_SUPPORT = 6,

    /* Don't trust error code from otp.bin */
    ATH10K_FW_FEATURE_IGNORE_OTP_RESULT = 7,

    /* Some firmware revisions pad 4th hw address to 4 byte boundary making
     * it 8 bytes long in Native Wifi Rx decap.
     */
    ATH10K_FW_FEATURE_NO_NWIFI_DECAP_4ADDR_PADDING = 8,

    /* Firmware supports bypassing PLL setting on init. */
    ATH10K_FW_FEATURE_SUPPORTS_SKIP_CLOCK_INIT = 9,

    /* Raw mode support. If supported, FW supports receiving and trasmitting
     * frames in raw mode.
     */
    ATH10K_FW_FEATURE_RAW_MODE_SUPPORT = 10,

    /* Firmware Supports Adaptive CCA*/
    ATH10K_FW_FEATURE_SUPPORTS_ADAPTIVE_CCA = 11,

    /* Firmware supports management frame protection */
    ATH10K_FW_FEATURE_MFP_SUPPORT = 12,

    /* Firmware supports pull-push model where host shares it's software
     * queue state with firmware and firmware generates fetch requests
     * telling host which queues to dequeue tx from.
     *
     * Primary function of this is improved MU-MIMO performance with
     * multiple clients.
     */
    ATH10K_FW_FEATURE_PEER_FLOW_CONTROL = 13,

    /* Firmware supports BT-Coex without reloading firmware via pdev param.
     * To support Bluetooth coexistence pdev param, WMI_COEX_GPIO_SUPPORT of
     * extended resource config should be enabled always. This firmware IE
     * is used to configure WMI_COEX_GPIO_SUPPORT.
     */
    ATH10K_FW_FEATURE_BTCOEX_PARAM = 14,

    /* Unused flag and proven to be not working, enable this if you want
     * to experiment sending NULL func data frames in HTT TX
     */
    ATH10K_FW_FEATURE_SKIP_NULL_FUNC_WAR = 15,

    /* Firmware allow other BSS mesh broadcast/multicast frames without
     * creating monitor interface. Appropriate rxfilters are programmed for
     * mesh vdev by firmware itself. This feature flags will be used for
     * not creating monitor vdev while configuring mesh node.
     */
    ATH10K_FW_FEATURE_ALLOWS_MESH_BCAST = 16,

    /* keep last */
    ATH10K_FW_FEATURE_COUNT,
};

enum ath10k_dev_flags {
    /* Indicates that ath10k device is during CAC phase of DFS */
    ATH10K_CAC_RUNNING,
    ATH10K_FLAG_CORE_REGISTERED,

    /* Device has crashed and needs to restart. This indicates any pending
     * waiters should immediately cancel instead of waiting for a time out.
     */
    ATH10K_FLAG_CRASH_FLUSH,

    /* Use Raw mode instead of native WiFi Tx/Rx encap mode.
     * Raw mode supports both hardware and software crypto. Native WiFi only
     * supports hardware crypto.
     */
    ATH10K_FLAG_RAW_MODE,

    /* Disable HW crypto engine */
    ATH10K_FLAG_HW_CRYPTO_DISABLED,

    /* Bluetooth coexistance enabled */
    ATH10K_FLAG_BTCOEX,

    /* Per Station statistics service */
    ATH10K_FLAG_PEER_STATS,

    /* keep last */
    ATH10K_FLAG_MAX,
};

enum ath10k_cal_mode {
    ATH10K_CAL_MODE_FILE,
    ATH10K_CAL_MODE_OTP,
    ATH10K_CAL_MODE_DT,
    ATH10K_PRE_CAL_MODE_FILE,
    ATH10K_PRE_CAL_MODE_DT,
    ATH10K_CAL_MODE_EEPROM,
};

enum ath10k_crypt_mode {
    /* Only use hardware crypto engine */
    ATH10K_CRYPT_MODE_HW,
    /* Only use software crypto engine */
    ATH10K_CRYPT_MODE_SW,
};

static inline const char* ath10k_cal_mode_str(enum ath10k_cal_mode mode) {
    switch (mode) {
    case ATH10K_CAL_MODE_FILE:
        return "file";
    case ATH10K_CAL_MODE_OTP:
        return "otp";
    case ATH10K_CAL_MODE_DT:
        return "dt";
    case ATH10K_PRE_CAL_MODE_FILE:
        return "pre-cal-file";
    case ATH10K_PRE_CAL_MODE_DT:
        return "pre-cal-dt";
    case ATH10K_CAL_MODE_EEPROM:
        return "eeprom";
    }

    return "unknown";
}

struct ath10k_firmware {
    zx_handle_t vmo;
    uint8_t* data;
    size_t size;
};

enum ath10k_scan_state {
    ATH10K_SCAN_IDLE,
    ATH10K_SCAN_STARTING,
    ATH10K_SCAN_RUNNING,
    ATH10K_SCAN_ABORTING,
};

static inline const char* ath10k_scan_state_str(enum ath10k_scan_state state) {
    switch (state) {
    case ATH10K_SCAN_IDLE:
        return "idle";
    case ATH10K_SCAN_STARTING:
        return "starting";
    case ATH10K_SCAN_RUNNING:
        return "running";
    case ATH10K_SCAN_ABORTING:
        return "aborting";
    }

    return "unknown";
}

enum ath10k_tx_pause_reason {
    ATH10K_TX_PAUSE_Q_FULL,
    ATH10K_TX_PAUSE_MAX,
};

struct ath10k_fw_file {
    struct ath10k_firmware firmware;

    char fw_version[ATH10K_FW_VER_LEN];

    BITARR(fw_features, ATH10K_FW_FEATURE_COUNT);

    enum ath10k_fw_wmi_op_version wmi_op_version;
    enum ath10k_fw_htt_op_version htt_op_version;

    const void* firmware_data;
    size_t firmware_len;

    const void* otp_data;
    size_t otp_len;

    const void* codeswap_data;
    size_t codeswap_len;

    /* The original idea of struct ath10k_fw_file was that it only
     * contains struct firmware and pointers to various parts (actual
     * firmware binary, otp, metadata etc) of the file. This seg_info
     * is actually created separate but as this is used similarly as
     * the other firmware components it's more convenient to have it
     * here.
     */
    struct ath10k_swap_code_seg_info* firmware_swap_code_seg_info;
};

struct ath10k_fw_components {
    struct ath10k_firmware board;
    const void* board_data;
    size_t board_len;

    struct ath10k_fw_file fw_file;
};

#if 0 // NEEDS PORTING
struct ath10k_per_peer_tx_stats {
    uint32_t succ_bytes;
    uint32_t retry_bytes;
    uint32_t failed_bytes;
    uint8_t  ratecode;
    uint8_t  flags;
    uint16_t peer_id;
    uint16_t succ_pkts;
    uint16_t retry_pkts;
    uint16_t failed_pkts;
    uint16_t duration;
    uint32_t reserved1;
    uint32_t reserved2;
};
#endif // NEEDS PORTING

struct ath10k_vif {
    uint32_t vdev_id;
    uint16_t peer_id;
    enum wmi_vdev_type vdev_type;
    enum wmi_vdev_subtype vdev_subtype;
    uint32_t beacon_interval;
    uint32_t dtim_period;
    void* beacon_buf;
    unsigned long tx_paused; /* arbitrary values defined by target */

    struct ath10k* ar;

    bool is_started;
    bool is_up;
    bool spectral_enabled;
    bool ps;
    uint32_t aid;
    uint8_t bssid[ETH_ALEN];

    uint16_t tx_seq_no;

    union {
        struct {
            uint32_t uapsd;
        } sta;
        struct {
            /* 512 stations */
            uint8_t tim_bitmap[64];
            uint8_t tim_len;
            uint32_t ssid_len;
            uint8_t ssid[IEEE80211_SSID_LEN_MAX];
            bool hidden_ssid;
            /* P2P_IE with NoA attribute for P2P_GO case */
            uint32_t noa_len;
            uint8_t* noa_data;
        } ap;
    } u;

    bool use_cts_prot;
    bool nohwcrypt;
    int num_legacy_stations;
    int txpower;
    struct wmi_wmm_params_all_arg wmm_params;
};

struct ath10k {
    zx_device_t* zxdev;
    uint8_t mac_addr[ETH_ALEN];

    enum ath10k_hw_rev hw_rev;
    uint16_t dev_id;
    uint32_t chip_id;
    uint32_t target_version;
    uint8_t fw_version_major;
    uint32_t fw_version_minor;
    uint16_t fw_version_release;
    uint16_t fw_version_build;
    uint32_t fw_stats_req_mask;
    uint32_t phy_capability;
    uint32_t hw_min_tx_power;
    uint32_t hw_max_tx_power;
    uint32_t hw_eeprom_rd;
    uint32_t ht_cap_info;
    uint32_t vht_cap_info;
    uint32_t num_rf_chains;
    uint32_t max_spatial_stream;
    /* protected by conf_mutex */
    uint32_t low_5ghz_chan;
    uint32_t high_5ghz_chan;
    bool ani_enabled;

    bool p2p;

    struct {
        enum ath10k_bus bus;
        const struct ath10k_hif_ops* ops;
    } hif;

    struct {
       wlanmac_ifc_t* ifc;
       void* cookie;
    } wlanmac;

    completion_t target_suspend;

    const struct ath10k_hw_regs* regs;
    const struct ath10k_hw_ce_regs* hw_ce_regs;
    const struct ath10k_hw_values* hw_values;
    struct ath10k_bmi bmi;
    struct ath10k_wmi wmi;
    struct ath10k_htc htc;
    struct ath10k_htt htt;

    struct ath10k_hw_params hw_params;

    /* contains the firmware images used with ATH10K_FIRMWARE_MODE_NORMAL */
    struct ath10k_fw_components normal_mode_fw;

    /* READ-ONLY images of the running firmware, which can be either
     * normal or UTF. Do not modify, release etc!
     */
    const struct ath10k_fw_components* running_fw;

    struct ath10k_firmware pre_cal_file;
    struct ath10k_firmware cal_file;

    struct {
        uint32_t vendor;
        uint32_t device;
        uint32_t subsystem_vendor;
        uint32_t subsystem_device;

        bool bmi_ids_valid;
        uint8_t bmi_board_id;
        uint8_t bmi_chip_id;

        char bdf_ext[ATH10K_SMBIOS_BDF_EXT_STR_LENGTH];
    } id;

    int fw_api;
    int bd_api;
    enum ath10k_cal_mode cal_mode;

    struct {
        completion_t started;
        completion_t completed;
        completion_t on_channel;
#if 0 // NEEDS PORTING
        struct delayed_work timeout;
#endif // NEEDS PORTING
        enum ath10k_scan_state state;
        bool is_roc;
        int vdev_id;
        int roc_freq;
        bool roc_notify;
    } scan;

#if 0 // NEEDS PORTING
    struct {
        struct ieee80211_supported_band sbands[NUM_NL80211_BANDS];
    } mac;
#endif // NEEDS PORTING

    /* should never be NULL; needed for regular htt rx */
    wlan_channel_t rx_channel;

    /* valid during scan; needed for mgmt rx during scan */
    wlan_channel_t scan_channel;

#if 0 // NEEDS PORTING
    /* current operating channel definition */
    struct cfg80211_chan_def chandef;

    /* currently configured operating channel in firmware */
    struct ieee80211_channel* tgt_oper_chan;
#endif // NEEDS PORTING

    unsigned long long free_vdev_map;
    struct ath10k_vif arvif;
    struct ath10k_vif* monitor_arvif;
    bool monitor;
    int monitor_vdev_id;
    bool monitor_started;
    unsigned int filter_flags;

    BITARR(dev_flags, ATH10K_FLAG_MAX);
    bool dfs_block_radar_events;

    /* protected by conf_mutex */
    bool radar_enabled;
    int num_started_vdevs;

    /* Protected by conf-mutex */
    uint8_t cfg_tx_chainmask;
    uint8_t cfg_rx_chainmask;

    completion_t install_key_done;

    completion_t vdev_setup_done;

#if 0 // NEEDS PORTING
    struct workqueue_struct* workqueue;
    /* Auxiliary workqueue */
    struct workqueue_struct* workqueue_aux;
#endif // NEEDS PORTING

    /* prevents concurrent FW reconfiguration */
    mtx_t conf_mutex;

    /* protects shared structure data */
    mtx_t data_lock;
    /* protects: ar->txqs, artxq->list */
    mtx_t txqs_lock;

    list_node_t txqs;
    list_node_t arvifs;
    list_node_t peers;
#if 0 // NEEDS PORTING
    struct ath10k_peer* peer_map[ATH10K_MAX_NUM_PEER_IDS];
    wait_queue_head_t peer_mapping_wq;
#endif // NEEDS PORTING

    /* protected by conf_mutex */
    int num_peers;
    int num_stations;

    int max_num_peers;
    int max_num_stations;
    int max_num_vdevs;
    int max_num_tdls_vdevs;
    int num_active_peers;
    int num_tids;

    struct ath10k_msg_buf* svc_rdy_buf;

    struct ath10k_msg_buf_state msg_buf_state;

#if 0 // NEEDS PORTING
    struct work_struct offchan_tx_work;
    struct sk_buff_head offchan_tx_queue;
    completion_t offchan_tx_completed;
    struct sk_buff* offchan_tx_skb;

    struct work_struct wmi_mgmt_tx_work;
    struct sk_buff_head wmi_mgmt_tx_queue;
#endif // NEEDS PORTING

    enum ath10k_state state;

    thrd_t isr_thread;
    thrd_t register_work;
    thrd_t restart_work;
    thrd_t assoc_work;
#if DEBUG_MSG_BUF
    thrd_t monitor_thread;
#endif
<<<<<<< HEAD

    mtx_t assoc_lock;
    zx_handle_t assoc_signal;
    struct ath10k_msg_buf* assoc_frame;
=======
>>>>>>> dbcca20d

#if 0 // NEEDS PORTING
    /* cycle count is reported twice for each visited channel during scan.
     * access protected by data_lock
     */
    uint32_t survey_last_rx_clear_count;
    uint32_t survey_last_cycle_count;
    struct survey_info survey[ATH10K_NUM_CHANS];
#endif // NEEDS PORTING

    /* Channel info events are expected to come in pairs without and with
     * COMPLETE flag set respectively for each channel visit during scan.
     *
     * However there are deviations from this rule. This flag is used to
     * avoid reporting garbage data.
     */
    bool ch_info_can_report_survey;
    completion_t bss_survey_done;

#if 0 // NEEDS PORTING
    struct dfs_pattern_detector* dfs_detector;

    unsigned long tx_paused; /* see ATH10K_TX_PAUSE_ */

#ifdef CONFIG_ATH10K_DEBUGFS
    struct ath10k_debug debug;
    struct {
        /* relay(fs) channel for spectral scan */
        struct rchan* rfs_chan_spec_scan;

        /* spectral_mode and spec_config are protected by conf_mutex */
        enum ath10k_spectral_mode mode;
        struct ath10k_spec_scan config;
    } spectral;
#endif

    struct {
        /* protected by conf_mutex */
        struct ath10k_fw_components utf_mode_fw;

        /* protected by data_lock */
        bool utf_monitor;
    } testmode;
#endif // NEEDS PORTING

    struct {
        /* protected by data_lock */
        uint32_t fw_crash_counter;
        uint32_t fw_warm_reset_counter;
        uint32_t fw_cold_reset_counter;
    } stats;

    struct ath10k_thermal thermal;
    struct ath10k_wow wow;
#if 0 // NEEDS PORTING
    struct ath10k_per_peer_tx_stats peer_tx_stats;

    /* NAPI */
    struct net_device napi_dev;
    struct napi_struct napi;

    struct work_struct set_coverage_class_work;
    /* protected by conf_mutex */
    struct {
        /* writing also protected by data_lock */
        int16_t coverage_class;

        uint32_t reg_phyclk;
        uint32_t reg_slottime_conf;
        uint32_t reg_slottime_orig;
        uint32_t reg_ack_cts_timeout_conf;
        uint32_t reg_ack_cts_timeout_orig;
    } fw_coverage;
#endif // NEEDS PORTING

    /* must be last */
    void* drv_priv;
};

static inline bool ath10k_peer_stats_enabled(struct ath10k* ar) {
    if (BITARR_TEST(ar->dev_flags, ATH10K_FLAG_PEER_STATS)
        && BITARR_TEST(ar->wmi.svc_map, WMI_SERVICE_PEER_STATS)) {
        return true;
    }

    return false;
}

zx_status_t ath10k_core_create(struct ath10k** ar_ptr, size_t priv_size,
                               zx_device_t* dev, enum ath10k_bus bus,
                               enum ath10k_hw_rev hw_rev,
                               const struct ath10k_hif_ops* hif_ops);
void ath10k_core_destroy(struct ath10k* ar);
void ath10k_core_get_fw_features_str(struct ath10k* ar,
                                     char* buf,
                                     size_t max_len);
zx_status_t ath10k_core_fetch_firmware_api_n(struct ath10k* ar, const char* name,
                                             struct ath10k_fw_file* fw_file);

zx_status_t ath10k_core_start(struct ath10k* ar, enum ath10k_firmware_mode mode,
                              const struct ath10k_fw_components* fw_components);
zx_status_t ath10k_wait_for_suspend(struct ath10k* ar, uint32_t suspend_opt);
void ath10k_core_stop(struct ath10k* ar);
zx_status_t ath10k_core_register(struct ath10k* ar, uint32_t chip_id);
void ath10k_core_unregister(struct ath10k* ar);

#endif /* _CORE_H_ */<|MERGE_RESOLUTION|>--- conflicted
+++ resolved
@@ -903,13 +903,10 @@
 #if DEBUG_MSG_BUF
     thrd_t monitor_thread;
 #endif
-<<<<<<< HEAD
 
     mtx_t assoc_lock;
     zx_handle_t assoc_signal;
     struct ath10k_msg_buf* assoc_frame;
-=======
->>>>>>> dbcca20d
 
 #if 0 // NEEDS PORTING
     /* cycle count is reported twice for each visited channel during scan.
