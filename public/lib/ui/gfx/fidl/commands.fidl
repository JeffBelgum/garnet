--- conflicted
+++ resolved
@@ -264,12 +264,7 @@
 // Constraints:
 // - |id| refs a resizeable object.
 // - some objects that support this command may have additional constraints
-<<<<<<< HEAD
-// (e.g.
-//   in some cases |depth| must be zero).
-=======
 //   (e.g. in some cases |depth| must be zero).
->>>>>>> 63fc3ffe
 struct SetSizeCommand {
   uint32 id;
   Vector2Value value;
@@ -349,11 +344,7 @@
   HitTestBehavior hit_test_behavior;
 };
 
-<<<<<<< HEAD
-// Sets the properties for a SpaceHolder node's attached Space.
-=======
 // Sets the properties for a SpaceHolder's attached Space.
->>>>>>> 63fc3ffe
 //
 // Constraints:
 // - |space_holder_id| refs a |SpaceHolder|.
@@ -576,14 +567,9 @@
 //   - the 3D position occupies bytes 0-11 (3 dimensions * 4 bytes per float32).
 //   - the UV coords occupy bytes 12-19, since no surface normal is provided.
 enum MeshIndexFormat {
-<<<<<<< HEAD
-  // TODO(MZ-275): only kUint32 is currently supported.
-  kUint16 = 1; kUint32 = 2;
-=======
   // TODO(SCN-275): only kUint32 is currently supported.
   kUint16 = 1;
   kUint32 = 2;
->>>>>>> 63fc3ffe
 };
 struct MeshVertexFormat {
   // kVector2 or kVector3.
